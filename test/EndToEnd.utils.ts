--- conflicted
+++ resolved
@@ -244,15 +244,7 @@
   }
 
   for (const client of ftsoClients) {
-<<<<<<< HEAD
-    await client.sign(priceEpochId, true); // skip calculation, since we already did it
-  }
-
-  for (const client of ftsoClients) {
-    await client.processNewBlocks(); // Process signatures, will submit finalize tx once enough signatures received
-=======
     await client.tryFinalizeOnceSignaturesReceived(priceEpochId);
->>>>>>> 1ba7482f
   }
   await firstClient.processNewBlocks(); // Process the block with finalization for the indexer to emit Received.Finalize
 
