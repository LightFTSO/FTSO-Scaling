--- conflicted
+++ resolved
@@ -44,7 +44,7 @@
   const NUMBER_OF_FEEDS = 8;
   const IQR_SHARE = toBN(70);
   const PCT_SHARE = toBN(30);
-  const DEFAULT_REWARD_BELT_PPM = toBN(10000); // 1%
+  const DEFAULT_REWARD_BELT_PPM = toBN(500000); // 50%
 
   let WEIGHT = toBN(1000);
 
@@ -203,43 +203,86 @@
 
   it(`should track correct reward offers`, async () => {
     let currentPriceEpoch = await votingManager.getCurrentEpochId();
-<<<<<<< HEAD
+    for (let coin of [dummyCoin1, dummyCoin2]) {
+      await coin.approve(votingRewardManager.address, REWARD_VALUE);
+      expect(await coin.allowance(governance, votingRewardManager.address)).to.bignumber.equal(REWARD_VALUE);
+    }
+
     let totalAmount = toBN(0);
-
     let offersSent: Offer[] = [];
     for (let i = 0; i < symbols.length; i++) {
       let amount = REWARD_VALUE.add(toBN(i));
-      totalAmount = totalAmount.add(amount);
-      offersSent.push(
-        {
-          amount: amount,
-          currencyAddress: ZERO_ADDRESS,
-          offerSymbol: toBytes4(symbols[i].offerSymbol),
-          quoteSymbol: toBytes4(symbols[i].quoteSymbol),
-          trustedProviders: [accounts[1]],
-          rewardBeltPPM: DEFAULT_REWARD_BELT_PPM,
-          flrValue: amount,
-        } as Offer
-      );
+
+      let basicOffer = {
+        amount: amount,
+        currencyAddress: ZERO_ADDRESS,
+        offerSymbol: toBytes4(symbols[i].offerSymbol),
+        quoteSymbol: toBytes4(symbols[i].quoteSymbol),
+        trustedProviders: [accounts[1]],
+        rewardBeltPPM: DEFAULT_REWARD_BELT_PPM,
+        flrValue: amount,
+      } as Offer
+      if (i == 0) {
+        offersSent.push(
+          { ...basicOffer, currencyAddress: dummyCoin1.address, amount: REWARD_VALUE },
+        );
+      } else if (i == 1) {
+        offersSent.push(
+          { ...basicOffer, currencyAddress: dummyCoin2.address, amount: REWARD_VALUE },
+        );
+      } else {
+        totalAmount = totalAmount.add(amount);
+        offersSent.push(basicOffer);
+      }
     }
     let hexlifiedOffers = hexlifyBN(offersSent)
     await votingRewardManager.offerRewards(hexlifiedOffers, { value: totalAmount });
     let balance = await web3.eth.getBalance(votingRewardManager.address);
     expect(balance).to.equal(totalAmount);
-=======
+    for (let coin of [dummyCoin1, dummyCoin2]) {
+      expect(await votingRewardManager.getNextRewardEpochBalance(coin.address)).to.equal(REWARD_VALUE);
+      expect(await coin.balanceOf(governance)).to.bignumber.equal(toBN(0));
+      expect(await coin.balanceOf(votingRewardManager.address)).to.bignumber.equal(REWARD_VALUE);
+    }
+
+    for (let client of ftsoClients) {
+      await client.processNewBlocks();
+      client.registerRewardsForRewardEpoch(TEST_REWARD_EPOCH);
+      let rewardData: Map<string, Offer[]> = client.rewardCalculator.rewardOffersBySymbol.get(TEST_REWARD_EPOCH)!;
+      expect([...rewardData.values()].length).to.equal(symbols.length);
+
+      for (let i = 0; i < symbols.length; i++) {
+        let offers = rewardData.get(feedId(symbols[i]))!;
+        expect(offers.length).to.equal(1);
+        if (i == 0 || i == 1) {
+          expect(offers[0].amount).to.equal(REWARD_VALUE);
+        } else {
+          expect(offers[0].amount).to.equal(REWARD_VALUE.add(toBN(i)));
+        }
+        expect(offers[0].currencyAddress).to.equal(offersSent[i].currencyAddress);
+      }
+    }
+  });
+
+  it.skip(`should track correct reward offers token`, async () => {
+    let currentPriceEpoch = await votingManager.getCurrentEpochId();
     for (let coin of [dummyCoin1, dummyCoin2]) {
       await coin.approve(votingRewardManager.address, REWARD_VALUE);
       expect(await coin.allowance(governance, votingRewardManager.address)).to.bignumber.equal(REWARD_VALUE);
     }
+    let amount = REWARD_VALUE;
     let basicOffer = {
-      amount: REWARD_VALUE.toNumber(),
+      amount,
       offerSymbol: toBytes4(REWARD_OFFER_SYMBOL),
       quoteSymbol: toBytes4(REWARD_QUOTE_SYMBOL),
-    };
+      trustedProviders: [accounts[1]],
+      rewardBeltPPM: DEFAULT_REWARD_BELT_PPM,
+      flrValue: amount,
+    } as Offer;
     let offerings = [
-      {...basicOffer, currencyAddress: ZERO_ADDRESS },
-      {...basicOffer, currencyAddress: dummyCoin1.address },
-      {...basicOffer, currencyAddress: dummyCoin2.address }
+      { ...basicOffer, currencyAddress: ZERO_ADDRESS },
+      { ...basicOffer, currencyAddress: dummyCoin1.address },
+      { ...basicOffer, currencyAddress: dummyCoin2.address }
     ];
     await votingRewardManager.offerRewards(offerings, { value: REWARD_VALUE });
     let balance = await web3.eth.getBalance(votingRewardManager.address);
@@ -249,16 +292,17 @@
       expect(await coin.balanceOf(governance)).to.bignumber.equal(toBN(0));
       expect(await coin.balanceOf(votingRewardManager.address)).to.bignumber.equal(REWARD_VALUE);
     }
->>>>>>> 413359c9
     for (let client of ftsoClients) {
       await client.processNewBlocks();
-<<<<<<< HEAD
-      client.registerRewardsForRewardEpoch(TEST_REWARD_EPOCH);
-      let rewardData: Map<string, Offer[]> = client.rewardCalculator.rewardOffersBySymbol.get(TEST_REWARD_EPOCH)!;
-      for (let i = 0; i < symbols.length; i++) {
-        let offers = rewardData.get(feedId(symbols[i]))!;
-        expect(offers.length).to.equal(1);
-        expect(offers[0].amount).to.equal(REWARD_VALUE.add(toBN(i)));
+      // let rewardData = client.rewardEpochOffers.get(client.rewardEpochIdForPriceEpochId(currentPriceEpoch.toNumber()))!;
+      // let offers = rewardData.get(feedId({offerSymbol: REWARD_OFFER_SYMBOL, quoteSymbol: REWARD_QUOTE_SYMBOL}))!;
+      let offers = client.rewardCalculator.rewardOffersBySymbol
+        .get(client.rewardEpochIdForPriceEpochId(currentPriceEpoch.toNumber()))!
+        .get(feedId({ offerSymbol: REWARD_OFFER_SYMBOL, quoteSymbol: REWARD_QUOTE_SYMBOL }))!;
+      expect(offers.length).to.equal(3); // One native and two token
+      for (let i in offers) {
+        expect(offers[i].amount).to.bignumber.equal(REWARD_VALUE);
+        expect(offers[i].currencyAddress).to.equal(offerings[i].currencyAddress);
       }
     }
   });
@@ -276,15 +320,6 @@
       expect(epochData?.pricesHex?.length! - 2).to.be.equal(NUMBER_OF_FEEDS * 4 * 2);
       expect(epochData?.random?.length).to.be.equal(66);
       expect(epochData?.bitVote).to.be.equal("0x00");
-=======
-      let rewardData: FeedRewards = client.rewardEpochOffers.get(client.rewardEpochIdForPriceEpochId(currentPriceEpoch))!;
-      let offers = rewardData.get(feedId({offerSymbol: REWARD_OFFER_SYMBOL, quoteSymbol: REWARD_QUOTE_SYMBOL}))!;
-      expect(offers.length).to.equal(3); // One native and two token
-      for (let i in offers) {
-        expect(offers[i].amount).to.bignumber.equal(REWARD_VALUE);
-        expect(offers[i].currencyAddress).to.equal(offerings[i].currencyAddress);
-      }
->>>>>>> 413359c9
     }
   });
 
@@ -391,22 +426,25 @@
   it("should claim rewards when available", async () => {
     // By checking each client, we not only test the correctness of the behavior of claimReward(),
     // but also the correctness of the construction of the Merkle proof in all possible cases.
-    ftsoClients.forEach(async (client) => {
+    for (let client of ftsoClients) {
       let originalBalance = toBN(await web3.eth.getBalance(client.wallet.address));
-      let rewardValue = client.priceEpochResults.get(initialPriceEpoch)?.rewards?.get(client.wallet.address.toLowerCase())?.claimRewardBody?.amount;
-      let response = await client.claimReward(initialPriceEpoch);
-      let finalBalance = toBN(await web3.eth.getBalance(client.wallet.address));
-      // This is a black-box test: it checks that if a client thinks they should get a reward,
-      // then they get that reward, and if they don't, then they won't get any.
-      if (rewardValue === undefined) {
+      let rewardClaims = client.priceEpochResults.get(initialPriceEpoch)?.rewards?.get(client.wallet.address.toLowerCase());
+      if (rewardClaims === undefined) {
+        let response = await client.claimReward(initialPriceEpoch);
+        let finalBalance = toBN(await web3.eth.getBalance(client.wallet.address));
         expect(response).to.be.null;
         expect(finalBalance).to.be.bignumber.equal(originalBalance);
-      }
-      else {
+        continue;
+      }
+
+      for (let claim of rewardClaims) {
+        let rewardValue = claim.claimRewardBody?.amount;
+        let response = await client.claimReward(initialPriceEpoch);
+        let finalBalance = toBN(await web3.eth.getBalance(client.wallet.address));
         expect(response).not.to.be.null;
         expect(rewardValue).to.be.bignumber.equal(finalBalance.sub(originalBalance));
       }
-    });
+    };
   });
 
 });