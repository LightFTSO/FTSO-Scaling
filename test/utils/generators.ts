import Web3 from "web3";
import { RewardEpoch, VoterWeights } from "../../libs/ftso-core/src/RewardEpoch";
import { CONTRACTS } from "../../libs/ftso-core/src/configs/networks";
import {
  InflationRewardsOffered,
  RandomAcquisitionStarted,
  RewardEpochStarted,
  RewardOffers,
  RewardsOffered,
  SigningPolicyInitialized,
  VotePowerBlockSelected,
  VoterRegistered,
  VoterRegistrationInfo,
} from "../../libs/ftso-core/src/events";
import { calculateMedian } from "../../libs/ftso-core/src/ftso-calculation/ftso-median";
import { TLPEvents } from "../../libs/ftso-core/src/orm/entities";
import { EncodingUtils } from "../../libs/ftso-core/src/utils/EncodingUtils";
import { EpochSettings } from "../../libs/ftso-core/src/utils/EpochSettings";
import { ValueWithDecimals } from "../../libs/ftso-core/src/utils/FeedValueEncoder";
import { Feed, MedianCalculationResult } from "../../libs/ftso-core/src/voting-types";
import { TestVoter, generateEvent } from "./basic-generators";
import { generateRandomAddress, unsafeRandomHex } from "./testRandom";

export const encodingUtils = EncodingUtils.instance;
const burnAddress = generateRandomAddress();
export const web3 = new Web3("https://dummy");

// TODO: fix event timings
export function generateRewardEpochEvents(
  epochSettings: EpochSettings,
  feeds: Feed[],
  offerCount: number,
  rewardEpochId: number,
  voters: TestVoter[]
): TLPEvents[] {
  const previousRewardEpochId = rewardEpochId - 1;
  const rewardEpochStartSec = epochSettings.expectedRewardEpochStartTimeSec(previousRewardEpochId);
  return [
    generateEvent(
      CONTRACTS.FlareSystemManager,
      RewardEpochStarted.eventName,
      new RewardEpochStarted({
        rewardEpochId: previousRewardEpochId,
        startVotingRoundId: epochSettings.expectedFirstVotingRoundForRewardEpoch(previousRewardEpochId),
        timestamp: rewardEpochStartSec,
      }),
      1,
      rewardEpochStartSec
    ),

    ...generateRewards(offerCount, feeds, rewardEpochId, rewardEpochStartSec + 10),

    generateEvent(
      CONTRACTS.FlareSystemManager,
      RandomAcquisitionStarted.eventName,
      new RandomAcquisitionStarted({
        rewardEpochId: rewardEpochId,
        timestamp: rewardEpochStartSec + 20,
      }),
      2,
      rewardEpochStartSec + 20
    ),
    generateEvent(
      CONTRACTS.FlareSystemManager,
      VotePowerBlockSelected.eventName,
      new VotePowerBlockSelected({
        rewardEpochId: rewardEpochId,
        votePowerBlock: 1, // TODO: set block numbers
        timestamp: rewardEpochStartSec + 30,
      }),
      3,
      rewardEpochStartSec + 30
    ),

    ...registerVoters(voters, rewardEpochId, rewardEpochStartSec + 40),

    // TODO: set correct values for signing policy
    generateEvent(
      CONTRACTS.Relay,
      SigningPolicyInitialized.eventName,
      new SigningPolicyInitialized({
        rewardEpochId: rewardEpochId,
        startVotingRoundId: epochSettings.expectedFirstVotingRoundForRewardEpoch(rewardEpochId),
        threshold: 1,
        seed: BigInt("0x123"),
        voters: voters.map(v => v.signingAddress),
        weights: voters.map(v => v.registrationWeight),
        signingPolicyBytes: "0x123",
        timestamp: rewardEpochStartSec + 50,
      }),
      4,
      rewardEpochStartSec + 50
    ),
  ];
}

function generateRewards(offerCount: number, feeds: Feed[], rewardEpochId: number, timestamp: number) {
  const events = [];
  for (let i = 0; i < offerCount; i++) {
    events.push(
      generateEvent(
        CONTRACTS.FtsoRewardOffersManager,
        "InflationRewardsOffered",
        {
          rewardEpochId,
          feedNames: "0x" + feeds.map(f => f.name).join(""),
          decimals: "0x" + feeds.map(f => f.decimals.toString(16).padStart(2, "0")).join(""),
          amount: BigInt(1000),
          minRewardedTurnoutBIPS: 100,
          primaryBandRewardSharePPM: 10000,
          secondaryBandWidthPPMs: "0x" + feeds.map(() => "002710").join(""), // 10_000
          mode: 0,
        },
        1,
        timestamp
      )
    );

    for (const feed of feeds) {
      events.push(
        generateEvent(
          CONTRACTS.FtsoRewardOffersManager,
          "RewardsOffered",
          {
            rewardEpochId,
            feedName: "0x" + feed.name,
            decimals: feed.decimals,
            amount: BigInt(1000),
            minRewardedTurnoutBIPS: 100,
            primaryBandRewardSharePPM: 10000,
            secondaryBandWidthPPM: 10000,
            claimBackAddress: burnAddress,
          },
          2,
          timestamp
        )
      );
    }
  }
  return events;
}

function registerVoters(voters: TestVoter[], rewardEpoch: number, timestamp: number): TLPEvents[] {
  const events = [];
  for (const voter of voters) {
    events.push(
      generateEvent(
        CONTRACTS.FlareSystemCalculator,
        "VoterRegistrationInfo",
        new VoterRegistrationInfo({
          rewardEpochId: rewardEpoch,
          voter: voter.identityAddress,
          wNatCappedWeight: voter.wNatCappedWeight,
          wNatWeight: voter.wNatWeight,
          nodeIds: voter.nodeIds,
          nodeWeights: voter.nodeWeights,
          delegationFeeBIPS: voter.delegationFeeBIPS,
        }),
        1,
        timestamp
      )
    );
    events.push(
      generateEvent(
        CONTRACTS.VoterRegistry,
        "VoterRegistered",
        new VoterRegistered({
          voter: voter.identityAddress,
          rewardEpochId: rewardEpoch,
          signingPolicyAddress: voter.signingAddress,
          delegationAddress: voter.delegationAddress,
          submitAddress: voter.submitAddress,
          submitSignaturesAddress: voter.submitSignaturesAddress,
          registrationWeight: voter.registrationWeight,
        }),
        1,
        timestamp
      )
    );
  }
  return events;
}

export function currentTimeSec(): number {
  return Math.floor(Date.now() / 1000);
}

export function generateAddress(name: string) {
  return Web3.utils.keccak256(name).slice(0, 42);
}

export function generateFeedName(name: string) {
  name = name.slice(0, 7);

  return Web3.utils.padRight(Web3.utils.utf8ToHex(name), 16);
}

/**
 * @param feed has to be a string of length 8
 * @param rewardEpochId
 * @param claimBack
 * @returns
 */
export function generateRewardsOffer(feed: string, rewardEpochId: number, claimBack: string, value: number) {
  feed = feed.slice(0, 7);

  const rawRewardsOffered = {
    rewardEpochId: Web3.utils.numberToHex(rewardEpochId),
    feedName: generateFeedName(feed),
    decimals: "0x02",
    amount: Web3.utils.numberToHex(value),
    minRewardedTurnoutBIPS: Web3.utils.numberToHex(100),
    primaryBandRewardSharePPM: Web3.utils.numberToHex(8000),
    secondaryBandWidthPPM: Web3.utils.numberToHex(2000),
    claimBackAddress: generateAddress(claimBack),
  };

  return new RewardsOffered(rawRewardsOffered);
}

/**
 *
 * @param feeds
 * @param rewardEpochId
 */
export function generateInflationRewardOffer(feeds: string[], rewardEpochId: number) {
  const unprefixedFeedsInHex = feeds.map(feed => generateFeedName(feed).slice(2, 18));

  const rawInflationRewardOffer = {
    rewardEpochId: Web3.utils.numberToHex(rewardEpochId),
    feedNames: "0x" + unprefixedFeedsInHex.join(""),
    decimals: "0x" + "02".repeat(feeds.length),
    amount: "0x10000000001",
    minRewardedTurnoutBIPS: Web3.utils.numberToHex(100),
    primaryBandRewardSharePPM: Web3.utils.numberToHex(8000),
    secondaryBandWidthPPMs: "0x" + "0007d0".repeat(feeds.length),
    mode: "0x00",
  };

  return new InflationRewardsOffered(rawInflationRewardOffer);
}

export function generateRawFullVoter(name: string, rewardEpochId: number, weight: number, delegationFee: number) {
  return {
    rewardEpochId: Web3.utils.numberToHex(rewardEpochId),
    voter: generateAddress(name),
    wNatWeight: BigInt(weight),
    wNatCappedWeight: BigInt(weight),
    nodeIds: [unsafeRandomHex(20), unsafeRandomHex(20)],
    nodeWeights: [BigInt(weight), BigInt(weight)],
    delegationFeeBIPS: delegationFee,
    signingPolicyAddress: generateAddress(name + "signing"),
    delegationAddress: generateAddress(name + "delegation"),
    submitAddress: generateAddress(name + "submit"),
    submitSignaturesAddress: generateAddress(name + "submitSignatures"),
    registrationWeight: BigInt(weight),
  };
}

export function generateRawFullVoters(count: number, rewardEpochId: number) {
  const rawFullVoters = [];
  for (let j = 0; j < count; j++) {
    rawFullVoters.push(generateRawFullVoter(`${j}`, rewardEpochId, (j * 1000) % 65536, j * 10));
  }

<<<<<<< HEAD
  return rawFullVoters;
=======
  const e = new TLPEvents();
  e.address = queryBytesFormat(contract.address);
  e.data = queryBytesFormat(data);
  e.topic0 = queryBytesFormat(topic0);
  e.topic1 = indexedValues.length >= 1 ? encodeParameter(indexedTypes[0], indexedValues[0]) : "NULL";
  e.topic2 = indexedValues.length >= 2 ? encodeParameter(indexedTypes[1], indexedValues[1]) : "NULL";
  e.topic3 = indexedValues.length >= 3 ? encodeParameter(indexedTypes[2], indexedValues[2]) : "NULL";
  e.log_index = 1;
  e.timestamp = timestamp;
  e.block_number = timestamp;
  return e;
>>>>>>> b8b21b48
}

export function generateRewardEpoch() {
  const rewardEpochId = 513;
  const rewardEpochIdHex = (id: number) => Web3.utils.padLeft(Web3.utils.numberToHex(id), 6);

  const epochSettings = new EpochSettings(10002, 90, 1, 3600, 30);

  const rawPreviousEpochStarted = {
    rewardEpochId: rewardEpochIdHex(rewardEpochId - 1),
    startVotingRoundId: "0x00100000",
    timestamp: "0x1200000000000000",
  };

  const previousRewardEpochStartedEvent = new RewardEpochStarted(rawPreviousEpochStarted);

  const rawRandomAcquisitionStarted = {
    rewardEpochId: rewardEpochIdHex(rewardEpochId),
    timestamp: "0x1200000000000014",
  };

  const randomAcquisitionStartedEvent = new RandomAcquisitionStarted(rawRandomAcquisitionStarted);

  const rewardsOffered: RewardsOffered[] = [];

  for (let j = 0; j < 10; j++) {
    const rewardOffered = generateRewardsOffer(`USD C${j}`, rewardEpochId, generateAddress(`${j}`), j * 1000000);
    rewardsOffered.push(rewardOffered);
  }

  const inflationOffers: InflationRewardsOffered[] = [];

  let feedNames: string[] = [];
  for (let j = 0; j < 3; j++) {
    feedNames.push(`USD C${j}`);
  }

  inflationOffers.push(generateInflationRewardOffer(feedNames, rewardEpochId));

  feedNames = [];

  for (let j = 3; j < 11; j++) {
    feedNames.push(`USD C${j}`);
  }

  inflationOffers.push(generateInflationRewardOffer(feedNames, rewardEpochId));

  const rewardOffers: RewardOffers = {
    inflationOffers,
    rewardOffers: rewardsOffered,
  };

  const rawVoterPowerBlockSelected = {
    rewardEpochId: rewardEpochIdHex(rewardEpochId),
    votePowerBlock: "0xa38424",
    timestamp: "0x1200000000000000",
  };

  const voterPowerBlockSelected = new VotePowerBlockSelected(rawVoterPowerBlockSelected);

  const voters = generateRawFullVoters(50, rewardEpochId);

  const rawSigningPolicyInitialized = {
    rewardEpochId: rewardEpochIdHex(rewardEpochId),
    startVotingRoundId: Web3.utils.numberToHex(rewardEpochId * 3600),
    threshold: Number(voters.map(v => v.registrationWeight).reduce((a, b) => a + b, 0n)) / 2,
    seed: "0xaaaa",
    signingPolicyBytes: "0x12",
    timestamp: "0x1200000000000001",
    voters: voters.map(voter => voter.signingPolicyAddress),
    weights: voters.map(v => v.registrationWeight),
  };

  const signingPolicyInitialized = new SigningPolicyInitialized(rawSigningPolicyInitialized);

  const fullVotersRegistrationInfo = voters.map(voter => {
    return {
      voterRegistrationInfo: new VoterRegistrationInfo(voter),
      voterRegistered: new VoterRegistered(voter),
    };
  });

  const rewardEpoch = new RewardEpoch(
    previousRewardEpochStartedEvent,
    randomAcquisitionStartedEvent,
    rewardOffers,
    voterPowerBlockSelected,
    signingPolicyInitialized,
    fullVotersRegistrationInfo
  );

  return rewardEpoch;
}

export function generateVotersWeights(numberOfVoters: number) {
  const votersWeights = new Map<string, VoterWeights>();

  for (let j = 0; j < numberOfVoters; j++) {
    const voterWeight: VoterWeights = {
      submitAddress: generateAddress(`${j}`),
      delegationAddress: generateAddress(`${j}delegation`),
      signingAddress: generateAddress(`${j}signing`),
      delegationWeight: BigInt(1000 + (j % 5)),
      cappedDelegationWeight: BigInt(1000 + (j % 5)),
      signingWeight: 1000 + (j % 5) + 3,
      feeBIPS: j * 10,
      nodeIDs: [unsafeRandomHex(20), unsafeRandomHex(20)],
      nodeWeights: [BigInt(1000 + (j % 5)), BigInt(1000 + (j % 5))],
    };

    votersWeights.set(voterWeight.submitAddress, voterWeight);
  }

  return votersWeights;
}

export function generateMedianCalculationResult(numberOfVoters: number, feedName: string, votingRoundId: number) {
  const voters: string[] = [];
  const feedValues: ValueWithDecimals[] = [];

  const weights: bigint[] = [];

  for (let j = 0; j < numberOfVoters; j++) {
    const valueWithDecimal: ValueWithDecimals = {
      isEmpty: !(j % 13),
      value: 1000 + (j % 50),
      decimals: 2,
    };
    voters.push(generateAddress(`${j}`));
    feedValues.push(valueWithDecimal);
    weights.push(100n + BigInt(j));
  }

  const data = calculateMedian(voters, feedValues, weights, 2);

  const feed: Feed = {
    name: generateFeedName(feedName),
    decimals: 2,
  };

  const medianCalculationResult: MedianCalculationResult = {
    votingRoundId,
    feed,
    voters,
    feedValues,
    data,
    weights,
    totalVotingWeight: weights.reduce((a, b) => a + b, 0n),
  };

  return medianCalculationResult;
}<|MERGE_RESOLUTION|>--- conflicted
+++ resolved
@@ -262,22 +262,7 @@
   for (let j = 0; j < count; j++) {
     rawFullVoters.push(generateRawFullVoter(`${j}`, rewardEpochId, (j * 1000) % 65536, j * 10));
   }
-
-<<<<<<< HEAD
   return rawFullVoters;
-=======
-  const e = new TLPEvents();
-  e.address = queryBytesFormat(contract.address);
-  e.data = queryBytesFormat(data);
-  e.topic0 = queryBytesFormat(topic0);
-  e.topic1 = indexedValues.length >= 1 ? encodeParameter(indexedTypes[0], indexedValues[0]) : "NULL";
-  e.topic2 = indexedValues.length >= 2 ? encodeParameter(indexedTypes[1], indexedValues[1]) : "NULL";
-  e.topic3 = indexedValues.length >= 3 ? encodeParameter(indexedTypes[2], indexedValues[2]) : "NULL";
-  e.log_index = 1;
-  e.timestamp = timestamp;
-  e.block_number = timestamp;
-  return e;
->>>>>>> b8b21b48
 }
 
 export function generateRewardEpoch() {
