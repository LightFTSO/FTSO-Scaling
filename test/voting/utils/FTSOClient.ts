import fs from "fs";
import { Web3 } from "hardhat";
import { FTSOCalculatorInstance, PriceOracleInstance, VoterRegistryInstance, VotingInstance, VotingManagerInstance, VotingRewardManagerInstance } from "../../../typechain-truffle";
import { toBN } from "../../utils/test-helpers";
import { MerkleTree } from "./MerkleTree";
import { PriceFeed, PriceFeedConfig } from "./PriceFeed";
import { BareSignature, ClaimReward, EpochData, EpochResult, MedianCalculationResult, RevealBitvoteData, SignatureData, TxData } from "./voting-interfaces";
import { hashClaimReward, sortedHashPair } from "./voting-utils";

const ZERO_BYTES32 = "0x0000000000000000000000000000000000000000000000000000000000000000";
const EPOCH_BYTES = 8;

function padEndArray(array: any[], minLength: number, fillValue: any = undefined) {
  return Object.assign(new Array(minLength).fill(fillValue), array);
}

export class FTSOClient {
  firstEpochStartSec: number = 0;
  epochDurationSec: number = 0;

  startBlock: number = 0;
  lastProcessedBlockNumber: number = 0;
  voters: string[] = [];
  blockTimestamps = new Map<number, number>();
  epochCommits = new Map<number, Map<string, string>>()
  epochReveals = new Map<number, Map<string, RevealBitvoteData>>();
  epochSignatures = new Map<number, Map<string, SignatureData>>();
  epochData = new Map<number, EpochData>();
  epochResults = new Map<number, EpochResult>();
  web3!: Web3;
  commitABI: any;
  revealABI: any;
  signABI: any;

  commitFSig!: string;
  revealFSig!: string;
  signFSig!: string;
  votingRewardManagerContractAddress!: string;
  votingContractAddress!: string;
  voterRegistryContractAddress!: string;
  priceOracleContractAddress!: string;
  votingManagerContractAddress!: string;
  ftsoCalculatorContractAddress!: string;

  votingRewardManagerContract!: VotingRewardManagerInstance;
  votingContract!: VotingInstance;
  voterRegistryContract!: VoterRegistryInstance;
  priceOracleContract!: PriceOracleInstance;
  votingManagerContract!: VotingManagerInstance;
  ftsoCalculatorContract!: FTSOCalculatorInstance;

  elasticBandWidthPPM: number = 5000;

  startBlockNumber: number = 0;

  priceFeeds: PriceFeed[] = [];
  wallet: any;

  verbose: boolean = false;

  constructor(
    privateKey: string,
    votingRewardManagerContractAddress: string,
    priceOracleContractAddress: string,
    ftsoCalculatorContractAddress: string,
    firstEpochStartSec: number,
    epochDurationSec: number
  ) {
    this.wallet = web3.eth.accounts.privateKeyToAccount(privateKey)
    this.votingRewardManagerContractAddress = votingRewardManagerContractAddress;
    this.priceOracleContractAddress = priceOracleContractAddress;
    this.ftsoCalculatorContractAddress = ftsoCalculatorContractAddress;
    this.firstEpochStartSec = firstEpochStartSec;
    this.epochDurationSec = epochDurationSec;
  }

  get senderAddress(): string {
    return this.wallet.address;
  }

  epochIdForTime(timestamp: number): number {
    return Math.floor((timestamp - this.firstEpochStartSec) / this.epochDurationSec);
  }

  revealEpochIdForTime(timestamp: number): number | undefined {
    let epochId = Math.floor((timestamp - this.firstEpochStartSec) / this.epochDurationSec);
    let revealDeadline = this.firstEpochStartSec + epochId * this.epochDurationSec + this.epochDurationSec / 2;
    if (timestamp > revealDeadline) {
      return undefined;
    }
    return epochId - 1;
  }

  async initialize(startBlockNumber: number, rpcLink?: string, providedWeb3?: Web3, logger?: any) {
    let votingAbiPath = "artifacts/contracts/voting/implementation/Voting.sol/Voting.json"
    // let voterRegistryAbiPath = "artifacts/contracts/voting/implementation/VoterRegistry.sol/VoterRegistry.json";
    let votingABI = JSON.parse(fs.readFileSync(votingAbiPath).toString()).abi as AbiItem[];

    // let voterRegistryABI = JSON.parse(fs.readFileSync(votingAbiPath).toString()).abi as AbiItem[];
    this.commitABI = votingABI.find((x: any) => x.name === "commit");
    this.revealABI = votingABI.find((x: any) => x.name === "revealBitvote");
    this.signABI = votingABI.find((x: any) => x.name === "signResult");

    this.startBlockNumber = startBlockNumber;
    this.lastProcessedBlockNumber = startBlockNumber - 1;

    this.initializeWeb3(rpcLink, providedWeb3, logger);

    // function signatures
    this.commitFSig = this.web3.eth.abi.encodeFunctionSignature(this.commitABI);
    this.revealFSig = this.web3.eth.abi.encodeFunctionSignature(this.revealABI);
    this.signFSig = this.web3.eth.abi.encodeFunctionSignature(this.signABI);

    // contracts
    let VotingRewardManager = artifacts.require("VotingRewardManager");
    let Voting = artifacts.require("Voting");
    let VoterRegistry = artifacts.require("VoterRegistry");
    let PriceOracle = artifacts.require("PriceOracle");
    let FTSOCalculator = artifacts.require("FTSOCalculator");
    let VotingManager = artifacts.require("VotingManager");

    this.votingRewardManagerContract = await VotingRewardManager.at(this.votingRewardManagerContractAddress);
    this.votingContractAddress = await this.votingRewardManagerContract.voting();
    this.votingContract = await Voting.at(this.votingContractAddress);
    this.voterRegistryContractAddress = await this.votingContract.voterRegistry();
    this.voterRegistryContract = await VoterRegistry.at(this.voterRegistryContractAddress);
    this.priceOracleContract = await PriceOracle.at(this.priceOracleContractAddress);
<<<<<<< HEAD
=======
    this.ftsoCalculatorContractAddress = await this.priceOracleContract.ftsoCalculator();
>>>>>>> 3febdecb
    this.ftsoCalculatorContract = await FTSOCalculator.at(this.ftsoCalculatorContractAddress);
    this.votingManagerContract = await VotingManager.at(await this.votingContract.votingManager());
    // this.startProcessing();
  }

  private initializeWeb3(rpcLink?: string, providedWeb3?: Web3, logger?: any) {
    if (!rpcLink) {
      this.web3 = providedWeb3!;
      return;
    }
    const web3 = new Web3();
    if (rpcLink.startsWith("http")) {
      web3.setProvider(new Web3.providers.HttpProvider(rpcLink));
    } else if (rpcLink.startsWith("ws")) {
      const provider = new Web3.providers.WebsocketProvider(rpcLink, {
        // @ts-ignore
        clientConfig: {
          keepalive: true,
          keepaliveInterval: 60000, // milliseconds
        },
        reconnect: {
          auto: true,
          delay: 2500,
          onTimeout: true,
        },
      });
      provider.on("close", () => {
        if (logger) {
          logger.error(` ! Network WS connection closed.`);
        }
      });
      web3.setProvider(provider);
    }
    web3.eth.handleRevert = true;
    this.web3 = web3;
  }

  setVerbose(verbose: boolean) {
    this.verbose = verbose;
  }

  async processBlock(blockNumber: number) {
    let block = await web3.eth.getBlock(blockNumber, true);
    this.blockTimestamps.set(block.number, parseInt("" + block.timestamp));
    // let txPromises = [];
    // for (let txId of block.transactions) {
    //   txPromises.push(web3.eth.getTransaction(txId));
    // }
    // let result = await Promise.all(txPromises);
    for (let tx of block.transactions) {
      this.processTx(tx as any as TxData);
    }
    this.lastProcessedBlockNumber = blockNumber;
  }

  processTx(tx: TxData) {
    if (tx.to?.toLowerCase() === this.votingContractAddress.toLowerCase()) {
      let prefix = tx.input?.slice(0, 10);
      if (prefix && prefix.length === 10) {
        if (prefix === this.commitFSig) {
          return this.extractCommit(tx);
        } else if (prefix === this.revealFSig) {
          return this.extractReveal(tx);
        } else if (prefix === this.signFSig) {
          return this.extractSignature(tx);
        }
      }
    }
  }

  // commit(bytes32 _commitHash)
  private extractCommit(tx: TxData): void {
    let hash = this.web3.eth.abi.decodeParameters(this.commitABI.inputs, tx.input?.slice(10)!)?._commitHash;
    let from = tx.from.toLowerCase();
    let epochId = this.epochIdForTime(this.blockTimestamps.get(tx.blockNumber)!);
    let commitsInEpoch = this.epochCommits.get(epochId) || new Map<string, string>();
    this.epochCommits.set(epochId, commitsInEpoch);
    commitsInEpoch.set(from, hash);
  }

  // function revealBitvote(bytes32 _random, bytes32 _merkleRoot, bytes calldata _bitVote, bytes calldata _prices) 
  private extractReveal(tx: TxData): void {
    const resultTmp = this.web3.eth.abi.decodeParameters(this.revealABI.inputs, tx.input?.slice(10)!);
    const result = {
      random: resultTmp._random,
      merkleRoot: resultTmp._merkleRoot,
      bitVote: resultTmp._bitVote,
      prices: resultTmp._prices
    } as RevealBitvoteData;
    let from = tx.from.toLowerCase();
    let epochId = this.revealEpochIdForTime(this.blockTimestamps.get(tx.blockNumber)!);
    if (epochId !== undefined) {
      let revealsInEpoch = this.epochReveals.get(epochId) || new Map<string, RevealBitvoteData>();
      this.epochReveals.set(epochId, revealsInEpoch);
      revealsInEpoch.set(from, result);
    }
  }

  // function signResult(bytes32 _merkleRoot, Signature calldata signature)  
  private extractSignature(tx: TxData): void {

    const resultTmp = this.web3.eth.abi.decodeParameters(this.signABI.inputs, tx.input?.slice(10)!);
    const result = {
      epochId: parseInt(resultTmp._epochId, 10),
      merkleRoot: resultTmp._merkleRoot,
      v: parseInt(resultTmp.signature.v, 10),
      r: resultTmp.signature.r,
      s: resultTmp.signature.s
    } as SignatureData;
    let from = tx.from.toLowerCase();
    // let epochId = this.epochIdForTime(this.blockTimestamps.get(tx.blockNumber)!);
    let signaturesInEpoch = this.epochSignatures.get(result.epochId) || new Map<string, SignatureData>();
    this.epochSignatures.set(result.epochId, signaturesInEpoch);
    signaturesInEpoch.set(from, result);
  }

  async startProcessing() {
    let currentBlockNumber = await this.web3.eth.getBlockNumber();
    this.lastProcessedBlockNumber = currentBlockNumber - 1;
  }

  async processNewBlocks() {
    let currentBlockNumber = await this.web3.eth.getBlockNumber();
    while (this.lastProcessedBlockNumber < currentBlockNumber) {
      try {
        await this.processBlock(this.lastProcessedBlockNumber + 1);
        if (this.verbose) console.log("Processed block #" + this.lastProcessedBlockNumber);
      } catch (e) {
        console.error(e);
        return;
      }
    }
  }

  initializePriceFeeds(configs: PriceFeedConfig[]) {
    this.priceFeeds = configs.map(config => new PriceFeed(config));
  }

  scheduleActions() {
    // [END-]
    // preparePriceFeedsForEpoch(epochId: number)
    // onCommit(epochId: number)
    // [1 + 1/2-]
    // onReveal(epochId: number)
    // [1 + 1/2+]
    // calculateResults(epochId: number)
    // onSign(epochId: number)
  }

  async onCommit(epochId: number) {
    let epochData = this.epochData.get(epochId)
    if (!epochData) {
      throw new Error("Epoch data not found");
    }
    let hash = this.hashForCommit(this.senderAddress, epochData.random!, epochData.merkleRoot!, epochData.pricesHex!);
    await this.votingContract.commit(hash, { from: this.wallet.address });
  }

  async onReveal(epochId: number) {
    let epochData = this.epochData.get(epochId)
    if (!epochData) {
      throw new Error("Epoch data not found");
    }
    await this.votingContract.revealBitvote(epochData.random!, epochData.merkleRoot!, epochData.bitVote!, epochData.pricesHex!, { from: this.wallet.address });
  }

  async onSign(epochId: number, skipCalculation = false) {
    if (!skipCalculation) {
      await this.calculateResults(epochId);
    }
    let result = this.epochResults.get(epochId);
    if (!result) {
      throw new Error("Result not found");
    }

    // const message = this.messageForSign(epochId);
    // let messageHash = this.web3.utils.soliditySha3(message);
    let signature = await this.wallet.sign(result.merkleRoot);
    await this.votingContract.signResult(epochId,
      result.merkleRoot!,
      {
        v: signature.v,
        r: signature.r,
        s: signature.s
      }, { from: this.wallet.address });
  }

  // Encoding of signed result
  // [4 epochId][32-byte merkle root][4-byte price sequence]

  private calculateRevealers(epochId: number) {
    let commits = this.epochCommits.get(epochId);
    let reveals = this.epochReveals.get(epochId);
    if (!commits || !reveals) {
      return [];
    }
    let senders = [...commits.keys()];
    return senders.filter(sender => {
      let revealData = reveals!.get(sender);
      if (!revealData) {
        return false;
      }
      let commitHash = this.epochCommits.get(epochId)?.get(sender);
      return commitHash === this.hashForCommit(sender, revealData.random, revealData.merkleRoot, revealData.prices);
    });
  }

  // not used
  private async getWeightsForEpoch(epochId: number, senders: string[]) {
    return this.votingContract.getVoterWeightsForEpoch(epochId, senders);
  }

  /**
   * 
   * @param priceEpochId 
   * @param symbolMap 
   * @returns 
   */
  async calculateResults(priceEpochId: number, symbolSequence: string[]) {
    const symbolMap = new Map<number, string>();
    for(let i = 0; i < symbolSequence.length; i++) {
      symbolMap.set(i, symbolSequence[i]);
    }
    let voters = this.calculateRevealers(priceEpochId)!;
    if (voters.length === 0) {
      return;
    }
    let numberOfFeeds = symbolSequence.length;

    // let weights = this.getWeightsForEpoch(epochId, voters);
    let pricesForVoters = voters.map(voter => {
      let revealData = this.epochReveals.get(priceEpochId)!.get(voter)!;
      let feeds = revealData.prices.slice(2).match(/(.{1,8})/g)?.map(hex => parseInt(hex, 16)) || [];
      feeds = feeds.slice(0, numberOfFeeds);
      return padEndArray(feeds, numberOfFeeds, 0);
    });

    let results: MedianCalculationResult[] = [];
    for (let i = 0; i < numberOfFeeds; i++) {
      let prices = pricesForVoters.map(allPrices => allPrices[i]);
<<<<<<< HEAD
      let data = await this.ftsoCalculatorContract.calculateMedian(epochId, voters, prices, this.elasticBandWidthPPM) as unknown as MedianCalculationResult;
=======
      let data = await this.ftsoCalculatorContract.calculateMedian(priceEpochId, voters, prices, this.elasticBandWidthPPM) as unknown as MedianCalculationResult;
>>>>>>> 3febdecb
      // augment data with voter addresses in the same order
      data.voters = voters;
      data.prices = prices;
      data.symbol = symbolMap.get(i)!;
      results.push(data);
    }
    
    let rewardedSenders = [...this.epochCommits.get(priceEpochId)!.keys()];
    // Fake choice of senders to receive rewards
    rewardedSenders = rewardedSenders.slice(0, rewardedSenders.length / 2);
    // Fake computation of rewards
    let rewards = new Map(rewardedSenders.map((sender) => 
      [sender,
        {
          merkleProof: [],
          amount: toBN(100),
          poolId: "0x000000000000000000000000000000f1a4e00000000000000000000000000000",
          voterAddress: sender,
          chainId: 0,
          epochId: priceEpochId,
          tokenContract: "0x0000000000000000000000000000000000000000"
        } as ClaimReward
      ]
    ))
    let clientRewardHash: string | null = null;
    let rewardClaimHashes = [...rewards.values()].map((value) => {
      let hash = hashClaimReward(value);
      if (value.voterAddress == this.wallet.address) { clientRewardHash = hash; }
      return hash;
    });
    let dataMerkleTree = new MerkleTree(rewardClaimHashes);
    let dataMerkleRoot = dataMerkleTree.root!;

    let priceMessage = ""
    results.map(data => {
      priceMessage += Web3.utils.padLeft(parseInt(data.data.finalMedianPrice, 10).toString(16), 8);
    });

    let message = Web3.utils.padLeft(priceEpochId.toString(16), EPOCH_BYTES * 2) + priceMessage;

    let priceMessageHash = this.web3.utils.soliditySha3("0x" + message)!;
    let merkleRoot = sortedHashPair(priceMessageHash, dataMerkleRoot);
    this.epochResults.set(priceEpochId, {
      epochId: priceEpochId,
      medianData: results,
      priceMessage: "0x" + priceMessage,
      fullPriceMessage: "0x" + message,
      fullMessage: dataMerkleRoot + message,
      dataMerkleRoot,
      dataMerkleProof: dataMerkleTree.getProof(clientRewardHash),
      rewards,
      merkleRoot
    } as EpochResult);
  }

  preparePriceFeedsForEpoch(epochId: number) {
    let data = this.epochData.get(epochId) || { epochId };
    this.epochData.set(epochId, data);
    data.merkleRoot = ZERO_BYTES32;
    data.prices = this.priceFeeds.map(priceFeed => priceFeed.getPriceForEpoch(epochId));
    data.pricesHex = this.packPrices(data.prices);
    data.random = Web3.utils.randomHex(32);
    data.bitVote = "0x00";
  }

  packPrices(prices: (number | string)[]) {
    return "0x" + prices.map(price => parseInt("" + price).toString(16).padStart(8, "0")).join("");
  }

  hashForCommit(voter: string, random: string, merkleRoot: string, prices: string) {
    const types = [
      "address",
      "uint256",
      "bytes32",
      "bytes"
    ];
    const values = [
      voter,
      random,
      merkleRoot,
      prices
    ] as any[];
    const encoded = web3.eth.abi.encodeParameters(types, values);
    return web3.utils.soliditySha3(encoded)!;
  }

  async onSendSignaturesForMyMerkleRoot(epochId: number) {
    let signaturesTmp = [...this.epochSignatures.get(epochId)!.values()];
    let mySignatureHash = this.epochResults.get(epochId)!.merkleRoot!;
    let signatures = signaturesTmp
      .filter(sig => sig.merkleRoot === mySignatureHash)
      .map(sig => {
        return {
          v: sig.v,
          r: sig.r,
          s: sig.s
        } as BareSignature
      })
    return await this.votingContract.finalize(epochId, mySignatureHash, signatures, { from: this.wallet.address });
  }

  async publishPriceFeeds(epochId: number) {
    let result = this.epochResults.get(epochId);
    if(!result) {
      throw new Error("Result not found");
    }
    // console.log(result.dataMerkleRoot, result.fullPriceMessage, result.merkleRoot)
    return await this.priceOracleContract.publishPrices(result.dataMerkleRoot, result.fullPriceMessage, { from: this.wallet.address });
  }

  async claimReward(epochId: number) {
    let result = this.epochResults.get(epochId)!;
    let rewardClaim = result.rewards.get(this.wallet.address);
    let proof = result.dataMerkleProof;
    if (rewardClaim && proof) { 
      rewardClaim.merkleProof = proof; 
      return this.votingRewardManagerContract.claimReward(rewardClaim);
    }
    else {
      return null;
    }
  }
}<|MERGE_RESOLUTION|>--- conflicted
+++ resolved
@@ -1,9 +1,10 @@
 import fs from "fs";
 import { Web3 } from "hardhat";
-import { FTSOCalculatorInstance, PriceOracleInstance, VoterRegistryInstance, VotingInstance, VotingManagerInstance, VotingRewardManagerInstance } from "../../../typechain-truffle";
+import { PriceOracleInstance, VoterRegistryInstance, VotingInstance, VotingManagerInstance, VotingRewardManagerInstance } from "../../../typechain-truffle";
 import { toBN } from "../../utils/test-helpers";
 import { MerkleTree } from "./MerkleTree";
 import { PriceFeed, PriceFeedConfig } from "./PriceFeed";
+import { calculateMedian } from "./median-calculation-utils";
 import { BareSignature, ClaimReward, EpochData, EpochResult, MedianCalculationResult, RevealBitvoteData, SignatureData, TxData } from "./voting-interfaces";
 import { hashClaimReward, sortedHashPair } from "./voting-utils";
 
@@ -17,6 +18,11 @@
 export class FTSOClient {
   firstEpochStartSec: number = 0;
   epochDurationSec: number = 0;
+
+  firstRewardedPriceEpoch: number = 0;
+  rewardEpochDurationInEpochs: number = 0;
+  signingDurationSec: number = 0;
+
 
   startBlock: number = 0;
   lastProcessedBlockNumber: number = 0;
@@ -40,14 +46,12 @@
   voterRegistryContractAddress!: string;
   priceOracleContractAddress!: string;
   votingManagerContractAddress!: string;
-  ftsoCalculatorContractAddress!: string;
 
   votingRewardManagerContract!: VotingRewardManagerInstance;
   votingContract!: VotingInstance;
   voterRegistryContract!: VoterRegistryInstance;
   priceOracleContract!: PriceOracleInstance;
   votingManagerContract!: VotingManagerInstance;
-  ftsoCalculatorContract!: FTSOCalculatorInstance;
 
   elasticBandWidthPPM: number = 5000;
 
@@ -62,16 +66,20 @@
     privateKey: string,
     votingRewardManagerContractAddress: string,
     priceOracleContractAddress: string,
-    ftsoCalculatorContractAddress: string,
     firstEpochStartSec: number,
-    epochDurationSec: number
+    epochDurationSec: number,
+    firstRewardedPriceEpoch: number,
+    rewardEpochDurationInEpochs: number,
+    signingDurationSec: number
   ) {
     this.wallet = web3.eth.accounts.privateKeyToAccount(privateKey)
     this.votingRewardManagerContractAddress = votingRewardManagerContractAddress;
     this.priceOracleContractAddress = priceOracleContractAddress;
-    this.ftsoCalculatorContractAddress = ftsoCalculatorContractAddress;
     this.firstEpochStartSec = firstEpochStartSec;
     this.epochDurationSec = epochDurationSec;
+    this.firstRewardedPriceEpoch = firstRewardedPriceEpoch;
+    this.rewardEpochDurationInEpochs = rewardEpochDurationInEpochs;
+    this.signingDurationSec = signingDurationSec;
   }
 
   get senderAddress(): string {
@@ -91,6 +99,13 @@
     return epochId - 1;
   }
 
+  rewardEpochIdForPriceEpochId(priceEpochId: number): number {
+    if (priceEpochId < this.firstRewardedPriceEpoch) {
+      throw new Error("Price epoch is too low");
+    }
+    return Math.floor((priceEpochId - this.firstRewardedPriceEpoch) / this.rewardEpochDurationInEpochs);
+  }
+
   async initialize(startBlockNumber: number, rpcLink?: string, providedWeb3?: Web3, logger?: any) {
     let votingAbiPath = "artifacts/contracts/voting/implementation/Voting.sol/Voting.json"
     // let voterRegistryAbiPath = "artifacts/contracts/voting/implementation/VoterRegistry.sol/VoterRegistry.json";
@@ -116,7 +131,6 @@
     let Voting = artifacts.require("Voting");
     let VoterRegistry = artifacts.require("VoterRegistry");
     let PriceOracle = artifacts.require("PriceOracle");
-    let FTSOCalculator = artifacts.require("FTSOCalculator");
     let VotingManager = artifacts.require("VotingManager");
 
     this.votingRewardManagerContract = await VotingRewardManager.at(this.votingRewardManagerContractAddress);
@@ -125,11 +139,6 @@
     this.voterRegistryContractAddress = await this.votingContract.voterRegistry();
     this.voterRegistryContract = await VoterRegistry.at(this.voterRegistryContractAddress);
     this.priceOracleContract = await PriceOracle.at(this.priceOracleContractAddress);
-<<<<<<< HEAD
-=======
-    this.ftsoCalculatorContractAddress = await this.priceOracleContract.ftsoCalculator();
->>>>>>> 3febdecb
-    this.ftsoCalculatorContract = await FTSOCalculator.at(this.ftsoCalculatorContractAddress);
     this.votingManagerContract = await VotingManager.at(await this.votingContract.votingManager());
     // this.startProcessing();
   }
@@ -295,9 +304,9 @@
     await this.votingContract.revealBitvote(epochData.random!, epochData.merkleRoot!, epochData.bitVote!, epochData.pricesHex!, { from: this.wallet.address });
   }
 
-  async onSign(epochId: number, skipCalculation = false) {
+  async onSign(epochId: number, symbolSequence: string[], skipCalculation = false) {
     if (!skipCalculation) {
-      await this.calculateResults(epochId);
+      await this.calculateResults(epochId, symbolSequence);
     }
     let result = this.epochResults.get(epochId);
     if (!result) {
@@ -349,7 +358,8 @@
    */
   async calculateResults(priceEpochId: number, symbolSequence: string[]) {
     const symbolMap = new Map<number, string>();
-    for(let i = 0; i < symbolSequence.length; i++) {
+    let rewardEpoch = this.rewardEpochIdForPriceEpochId(priceEpochId);
+    for (let i = 0; i < symbolSequence.length; i++) {
       symbolMap.set(i, symbolSequence[i]);
     }
     let voters = this.calculateRevealers(priceEpochId)!;
@@ -357,8 +367,8 @@
       return;
     }
     let numberOfFeeds = symbolSequence.length;
-
-    // let weights = this.getWeightsForEpoch(epochId, voters);
+    // TODO: do this only once per reward epoch
+    let weights = await this.voterRegistryContract.voterWeightsInPriceEpoch(rewardEpoch, voters);
     let pricesForVoters = voters.map(voter => {
       let revealData = this.epochReveals.get(priceEpochId)!.get(voter)!;
       let feeds = revealData.prices.slice(2).match(/(.{1,8})/g)?.map(hex => parseInt(hex, 16)) || [];
@@ -368,24 +378,22 @@
 
     let results: MedianCalculationResult[] = [];
     for (let i = 0; i < numberOfFeeds; i++) {
-      let prices = pricesForVoters.map(allPrices => allPrices[i]);
-<<<<<<< HEAD
-      let data = await this.ftsoCalculatorContract.calculateMedian(epochId, voters, prices, this.elasticBandWidthPPM) as unknown as MedianCalculationResult;
-=======
-      let data = await this.ftsoCalculatorContract.calculateMedian(priceEpochId, voters, prices, this.elasticBandWidthPPM) as unknown as MedianCalculationResult;
->>>>>>> 3febdecb
-      // augment data with voter addresses in the same order
-      data.voters = voters;
-      data.prices = prices;
-      data.symbol = symbolMap.get(i)!;
-      results.push(data);
-    }
-    
+      let prices = pricesForVoters.map(allPrices => toBN(allPrices[i]));
+      let data = calculateMedian(voters, prices, weights, this.elasticBandWidthPPM);
+      results.push({
+        symbol: symbolMap.get(i)!,
+        voters: voters,
+        prices: prices.map(price => price.toNumber()),
+        data: data,
+        weights: weights
+      } as MedianCalculationResult);
+    }
+
     let rewardedSenders = [...this.epochCommits.get(priceEpochId)!.keys()];
     // Fake choice of senders to receive rewards
     rewardedSenders = rewardedSenders.slice(0, rewardedSenders.length / 2);
     // Fake computation of rewards
-    let rewards = new Map(rewardedSenders.map((sender) => 
+    let rewards = new Map(rewardedSenders.map((sender) =>
       [sender,
         {
           merkleProof: [],
@@ -394,6 +402,7 @@
           voterAddress: sender,
           chainId: 0,
           epochId: priceEpochId,
+          offerTransactionId: "0x0000000000",
           tokenContract: "0x0000000000000000000000000000000000000000"
         } as ClaimReward
       ]
@@ -409,7 +418,7 @@
 
     let priceMessage = ""
     results.map(data => {
-      priceMessage += Web3.utils.padLeft(parseInt(data.data.finalMedianPrice, 10).toString(16), 8);
+      priceMessage += Web3.utils.padLeft(data.data.finalMedianPrice.toString(16), 8);
     });
 
     let message = Web3.utils.padLeft(priceEpochId.toString(16), EPOCH_BYTES * 2) + priceMessage;
@@ -477,7 +486,7 @@
 
   async publishPriceFeeds(epochId: number) {
     let result = this.epochResults.get(epochId);
-    if(!result) {
+    if (!result) {
       throw new Error("Result not found");
     }
     // console.log(result.dataMerkleRoot, result.fullPriceMessage, result.merkleRoot)
@@ -488,8 +497,8 @@
     let result = this.epochResults.get(epochId)!;
     let rewardClaim = result.rewards.get(this.wallet.address);
     let proof = result.dataMerkleProof;
-    if (rewardClaim && proof) { 
-      rewardClaim.merkleProof = proof; 
+    if (rewardClaim && proof) {
+      rewardClaim.merkleProof = proof;
       return this.votingRewardManagerContract.claimReward(rewardClaim);
     }
     else {
