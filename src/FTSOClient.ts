import BN from "bn.js";
import Web3 from "web3";

import { EpochSettings } from "./EpochSettings";
import { MerkleTree } from "./MerkleTree";
import { RewardCalculator } from "./RewardCalculator";
import { calculateResultsForFeed } from "./median-calculation-utils";
import { IPriceFeed } from "./price-feeds/IPriceFeed";
import { IVotingProvider } from "./providers/IVotingProvider";
import {
  BareSignature,
  BlockData,
  ClaimReward,
  EpochData,
  EpochResult,
  FinalizeData,
  MedianCalculationResult,
  RevealResult,
  RewardOffered,
  SignatureData,
  VoterWithWeight,
} from "./voting-interfaces";
import {
  ZERO_BYTES32,
  feedId,
  hashClaimReward,
  hashForCommit,
  packPrices,
  sortedHashPair,
  toBN,
  unprefixedSymbolBytes,
} from "./voting-utils";
import { getLogger } from "./utils/logger";
import { BlockIndexer, Received } from "./BlockIndexer";
import { encodingUtils } from "./EncodingUtils";
import { retry } from "./utils/retry";
import { sleepFor } from "./time-utils";

const DEFAULT_VOTER_WEIGHT = 1000;
const EPOCH_BYTES = 4;
const PRICE_BYTES = 4;
const NON_EXISTENT_PRICE = 0;
<<<<<<< HEAD
const MAX_ASYNCHRONOUS_BLOCK_REQUESTS = 100;
=======
const BLOCK_PROCESSING_INTERVAL_MS = 500;
>>>>>>> 1ba7482f

function padEndArray(array: any[], minLength: number, fillValue: any = undefined) {
  return Object.assign(new Array(minLength).fill(fillValue), array);
}

/**
 * A generic class for FTSO client implementation.
 * It supports pluggable price feeds and voting providers (Truffle for testing, Web3 for production).
 */
export class FTSOClient {
  private readonly logger = getLogger(FTSOClient.name);

  rewardCalculator!: RewardCalculator;
  lastProcessedBlockNumber: number = 0;
  epochs: EpochSettings;

  readonly indexer: BlockIndexer;
  readonly priceEpochData = new Map<number, EpochData>();
  readonly priceEpochResults = new Map<number, EpochResult>();

  // reward epoch => voter => weight
  private eligibleVotersForRewardEpoch = new Map<number, VoterWithWeight[]>();
  private eligibleVoterWeights = new Map<number, Map<string, BN>>();
  private eligibleVoterTotalWeight = new Map<number, BN>();

  readonly rewardEpochOffers = new Map<number, RewardOffered[]>();
  private readonly rewardEpochOffersClosed = new Map<number, boolean>();
  private readonly priceFeeds: Map<string, IPriceFeed> = new Map<string, IPriceFeed>();

  private readonly signatureListener = async (e: number) => this.checkSignaturesAndTryFinalize(e);

  get address() {
    return this.provider.senderAddressLowercase;
  }

  constructor(public provider: IVotingProvider, startBlockNumber: number) {
    this.epochs = new EpochSettings(
      provider.firstEpochStartSec,
      provider.epochDurationSec,
      provider.firstRewardedPriceEpoch,
      provider.rewardEpochDurationInEpochs
    );
    this.indexer = new BlockIndexer(this.epochs, this.provider.contractAddresses);
    this.indexer.on(Received.Offers, (pe: number, o: RewardOffered[]) => this.onRewardOffers(pe, o));

    this.lastProcessedBlockNumber = startBlockNumber - 1;
  }

  initializeRewardCalculator(initialRewardEpoch: number) {
    this.rewardCalculator = new RewardCalculator(this.epochs, initialRewardEpoch);
  }

  registerPriceFeeds(priceFeeds: IPriceFeed[]) {
    for (const priceFeed of priceFeeds) {
      this.priceFeeds.set(feedId(priceFeed.getFeedInfo()), priceFeed);
    }
  }

  /**
   * Placeholder for registering as a voter with a default constant weight.
   * To be replaced with a proper mechanisnm.
   */
  async registerAsVoter(rewardEpochId: number) {
    return await this.provider.registerAsVoter(rewardEpochId, DEFAULT_VOTER_WEIGHT);
  }

  registerRewardsForRewardEpoch(rewardEpochId: number, forceClosure = false) {
    this.logger.debug(`Registering rewards for reward epoch ${rewardEpochId}`);

    if (!this.rewardCalculator) {
      throw new Error("Reward calculator not initialized");
    }
    let rewardOffers = this.rewardEpochOffers.get(rewardEpochId);
    if (!rewardOffers) {
      if (forceClosure) {
        rewardOffers = [];
      } else {
        throw new Error(`Reward offers for reward epoch ${rewardEpochId} not found`);
      }
    }
    if (this.rewardEpochOffersClosed.get(rewardEpochId)) {
      throw new Error("Reward epoch is already closed");
    }
    this.rewardCalculator.setRewardOffers(rewardEpochId, rewardOffers);
    this.rewardEpochOffersClosed.set(rewardEpochId, true);
  }

  /**
   * Processes new blocks by first asynchronously requesting blocks and then
   * sequentially processing them.
   */
  async processNewBlocks() {
    const currentBlockNumber = await this.provider.getBlockNumber();
<<<<<<< HEAD
    let numBlocks = currentBlockNumber - this.lastProcessedBlockNumber;
    let numRequestRepeats = Math.ceil(numBlocks / MAX_ASYNCHRONOUS_BLOCK_REQUESTS);
    let blockPromisesLen = Math.min(numBlocks, MAX_ASYNCHRONOUS_BLOCK_REQUESTS);
    let blockPromises: Promise<Promise<BlockData>>[] = Array(blockPromisesLen);
    for (let i = 0; i < numRequestRepeats; i++) {
      let j: number = 0;
      let k: number = this.lastProcessedBlockNumber;
      while (j < MAX_ASYNCHRONOUS_BLOCK_REQUESTS && k < currentBlockNumber) {
        blockPromises[j] = retry(async () => {
          return await this.provider.getBlock(k + 1);
        });
        k++, j++;
      }

      j = 0;
      while (j < MAX_ASYNCHRONOUS_BLOCK_REQUESTS && this.lastProcessedBlockNumber < currentBlockNumber) {
        this.indexer.processBlock(await blockPromises[j]);
        this.lastProcessedBlockNumber++;
        j++;
      }
=======
    while (this.lastProcessedBlockNumber < currentBlockNumber) {
      const block = await retry(async () => {
        return await this.provider.getBlock(this.lastProcessedBlockNumber + 1);
      });
      await this.indexer.processBlock(block);
      this.lastProcessedBlockNumber++;
>>>>>>> 1ba7482f
    }
  }

  async commit(epochId: number) {
    const epochData = this.priceEpochData.get(epochId);
    if (!epochData) {
      throw new Error("Epoch data not found");
    }
    const hash = hashForCommit(this.address, epochData.random!, epochData.merkleRoot!, epochData.pricesHex!);
    await this.provider.commit(hash);
  }

  async reveal(epochId: number) {
    const epochData = this.priceEpochData.get(epochId);
    if (!epochData) {
      throw new Error("Epoch data not found for epoch " + epochId);
    }
    await this.provider.revealBitvote(epochData);
  }

  async calculateResultsAndSign(epochId: number, skipCalculation = false) {
    if (!skipCalculation) {
      await this.calculateResults(epochId);
    }
    const result = this.priceEpochResults.get(epochId);
    if (!result) {
      throw new Error("Result not found");
    }

    const signature = await this.provider.signMessage(result.merkleRoot!);
    await this.provider.signResult(epochId, result.merkleRoot!, {
      v: signature.v,
      r: signature.r,
      s: signature.s,
    });
  }

  async calculateResults(priceEpochId: number) {
    const rewardEpoch = this.epochs.rewardEpochIdForPriceEpochId(priceEpochId);
    await this.refreshVoterToWeightMaps(rewardEpoch);

    const revealResult = this.calculateRevealers(priceEpochId)!;
    if (revealResult.revealed.length === 0) {
      this.logger.info("No reveals !!!!!!!!!");
      // TODO: check when this can happen
      return;
    }

    const results: MedianCalculationResult[] = this.calculateFeedMedians(priceEpochId, revealResult, rewardEpoch);
    let priceMessage = "";
    let symbolMessage = "";
    results.map(data => {
      priceMessage += Web3.utils.padLeft(data.data.finalMedianPrice.toString(16), PRICE_BYTES * 2);
      symbolMessage += unprefixedSymbolBytes(data.feed);
    });

    const message = Web3.utils.padLeft(priceEpochId.toString(16), EPOCH_BYTES * 2) + priceMessage + symbolMessage;
    const priceMessageHash = Web3.utils.soliditySha3("0x" + message)!;

    const [rewardMerkleRoot, priceEpochRewards] = await this.calculateRewards(priceEpochId, results, priceMessageHash);
    const priceEpochMerkleRoot = sortedHashPair(priceMessageHash, rewardMerkleRoot);

    this.priceEpochResults.set(priceEpochId, {
      priceEpochId: priceEpochId,
      medianData: results,
      priceMessage: "0x" + priceMessage,
      symbolMessage: "0x" + symbolMessage,
      fullPriceMessage: "0x" + message,
      fullMessage: rewardMerkleRoot + message,
      dataMerkleRoot: rewardMerkleRoot,
      dataMerkleProof: priceMessageHash,
      rewards: priceEpochRewards,
      merkleRoot: priceEpochMerkleRoot,
    } as EpochResult);
  }

  private async calculateRewards(
    priceEpochId: number,
    results: MedianCalculationResult[],
    priceMessageHash: string
  ): Promise<[string, Map<string, ClaimReward[]>]> {
    const finalizationData = this.indexer.getFinalize(priceEpochId - 1);
    let rewardedSigners: string[] = [];

    if (finalizationData !== undefined) {
      rewardedSigners = await this.getSignersToReward(finalizationData, priceEpochId);
    } else {
      const wasFinalized = (await this.provider.getMerkleRoot(priceEpochId - 1)) !== ZERO_BYTES32;
      if (wasFinalized) {
        // TODO: Add tests for this scenario
        throw Error(`Previous epoch ${priceEpochId - 1} was finalized, but we've not observed the finalization.\ 
                     Aborting since we won't be able to compute cumulative reward claims correctly.`);
      }
    }

    this.rewardCalculator.calculateClaimsForPriceEpoch(
      priceEpochId,
      finalizationData?.[0].from,
      rewardedSigners,
      results,
      this.eligibleVoterWeights.get(this.epochs.rewardEpochIdForPriceEpochId(priceEpochId))!
    );
    const priceEpochRewards = this.rewardCalculator.getRewardMappingForPriceEpoch(priceEpochId);

    const rewardClaimHashes: string[] = [];
    for (const claimRewardList of priceEpochRewards.values()) {
      for (const claim of claimRewardList) {
        claim.hash = hashClaimReward(claim, encodingUtils.abiForName("claimRewardBodyDefinition")!);
        rewardClaimHashes.push(claim.hash);
      }
    }
    if (rewardClaimHashes.length === 0) {
      console.log(`No rewards for ${priceEpochId}, offers ${priceEpochRewards.size}`);
    }
    const rewardMerkleTree = new MerkleTree(rewardClaimHashes);
    // add merkle proofs to the claims for this FTSO client
    priceEpochRewards.get(this.address)?.forEach(claim => {
      if (!claim.hash) {
        throw new Error("Assert: Claim hash must be calculated.");
      }
      const merkleProof = rewardMerkleTree.getProof(claim.hash!);
      if (!merkleProof) {
        throw new Error("Assert: Merkle proof must be set.");
      }
      claim.merkleProof = merkleProof;
      // Adding the price message hash to the merkle proof, due to construction of the tree
      claim.merkleProof.push(priceMessageHash);
    });

    const rewardMerkleRoot = rewardMerkleTree.root!;
    return [rewardMerkleRoot, priceEpochRewards];
  }

  /** We reward signers who submitted valid signatures in blocks preceding the finalization transaction block. */
  private async getSignersToReward(finalizationData: [FinalizeData, number], priceEpochId: number) {
    const rewardedSigners: string[] = [];
    const [data, finalizationTime] = finalizationData;
    const epochSignatures = this.indexer.getSignatures(priceEpochId - 1);

    for (const [voter, [signature, signatureTime]] of epochSignatures) {
      if (signatureTime > finalizationTime) continue; // Only reward signatures with block timestamp no greater than that of finalization
      const recoveredSigner = await this.provider.recoverSigner(data.merkleRoot, signature);
      if (voter === recoveredSigner) {
        rewardedSigners.push(voter);
      }
    }
    return rewardedSigners;
  }

  orderedPriceFeeds(priceEpochId: number): (IPriceFeed | undefined)[] {
    const rewardEpoch = this.epochs.rewardEpochIdForPriceEpochId(priceEpochId);
    return this.rewardCalculator
      .getFeedSequenceForRewardEpoch(rewardEpoch)
      .map(feed => this.priceFeeds.get(feedId(feed)));
  }

  preparePriceFeedsForPriceEpoch(priceEpochId: number) {
    const data = this.priceEpochData.get(priceEpochId) || { epochId: priceEpochId };
    this.priceEpochData.set(priceEpochId, data);
    data.merkleRoot = ZERO_BYTES32;
    data.prices = this.orderedPriceFeeds(priceEpochId).map(priceFeed =>
      priceFeed ? priceFeed.getPriceForEpoch(priceEpochId) : NON_EXISTENT_PRICE
    );
    data.pricesHex = packPrices(data.prices);
    data.random = Web3.utils.randomHex(32);
    data.bitVote = "0x00";
  }

  private async tryFinalizeEpoch(epochId: number) {
    const signatureMap = this.indexer.getSignatures(epochId)!;
    const signaturesTmp: SignatureData[] = [...signatureMap.values()].map(([s, _]) => s);
    const mySignatureHash = this.priceEpochResults.get(epochId)!.merkleRoot!;
    const signatures = signaturesTmp
      .filter(sig => sig.merkleRoot === mySignatureHash)
      .map(sig => {
        return {
          v: sig.v,
          r: sig.r,
          s: sig.s,
        } as BareSignature;
      });
    try {
<<<<<<< HEAD
      const id = Web3.utils.randomHex(8);
      this.logger.debug(`[${this.address.slice(0, 4)}] Trying to finalize ${id}`);
      const result = await this.provider.finalize(epochId, mySignatureHash, signatures);
      this.logger.debug(
        `[${this.address.slice(0, 4)}] Finalization response ${id}: ${result}, epoch ${epochId}, sig count ${
          signatures.length
        }`
      );
=======
      await this.provider.finalize(epochId, mySignatureHash, signatures);
      // TODO: Finalization transaction executed succesfully, but we should check for MerkleRootConfirmed event
      //       to make sure it was recorded in the smart contract.
      this.logger.info(`Successfully submitted finalization transaction for epoch ${epochId}.`);
>>>>>>> 1ba7482f
    } catch (e) {
      this.logger.info(`Failed to submit finalization transaction: ${e}`);
    }
  }

  async publishPrices(epochId: number, symbolIndices: number[]) {
    const result = this.priceEpochResults.get(epochId);
    if (!result) {
      throw new Error("Result not found");
    }
    return await this.provider.publishPrices(result, symbolIndices);
  }

  async claimReward(rewardEpochId: number) {
    const claimPriceEpochId = this.epochs.lastPriceEpochForRewardEpoch(rewardEpochId);
    const result = this.priceEpochResults.get(claimPriceEpochId)!;
    const rewardClaims = result.rewards.get(this.address) || [];
    const receipts = [];
    for (const rewardClaim of rewardClaims) {
      const receipt = await this.provider.claimReward(rewardClaim);
      receipts.push(receipt);
    }
    return receipts;
  }

  /**
   * Returns the list of claims for the given reward epoch and claimer.
   */
  claimsForClaimer(rewardEpochId: number, claimer: string): ClaimReward[] {
    const claimPriceEpochId = this.epochs.lastPriceEpochForRewardEpoch(rewardEpochId);
    const result = this.priceEpochResults.get(claimPriceEpochId)!;
    return result.rewards.get(claimer.toLowerCase()) || [];
  }

  /**
   * Returns the list of eligible voters with their weights for the given reward epoch.
   * It reads the data from the provider and caches it.
   */
  private async refreshVoterToWeightMaps(rewardEpoch: number): Promise<void> {
    let eligibleVoters = this.eligibleVotersForRewardEpoch.get(rewardEpoch);
    if (!this.eligibleVoterWeights.has(rewardEpoch)) {
      eligibleVoters = await this.provider.allVotersWithWeightsForRewardEpoch(rewardEpoch);
      this.eligibleVotersForRewardEpoch.set(rewardEpoch, eligibleVoters);
      const weightMap = new Map<string, BN>();
      this.eligibleVoterWeights.set(rewardEpoch, weightMap);
      let totalWeight = toBN(0);
      for (const voter of eligibleVoters) {
        weightMap.set(voter.voterAddress.toLowerCase(), voter.weight);
        totalWeight = totalWeight.add(voter.weight);
      }
      this.eligibleVoterTotalWeight.set(rewardEpoch, totalWeight);
    }
  }

  private calculateFeedMedians(
    priceEpochId: number,
    revealResult: RevealResult,
    rewardEpoch: number
  ): MedianCalculationResult[] {
    const orderedPriceFeeds = this.orderedPriceFeeds(priceEpochId);
    const numberOfFeeds = orderedPriceFeeds.length;
    const voters = revealResult.revealed;
    const weights = voters.map(voter => this.eligibleVoterWeights.get(rewardEpoch)!.get(voter.toLowerCase())!);

    const feedPrices: BN[][] = orderedPriceFeeds.map(() => new Array<BN>());
    voters.forEach(voter => {
      const revealData = this.indexer.getReveals(priceEpochId)!.get(voter.toLowerCase())!;
      let feedPrice =
        revealData.prices
          .slice(2)
          .match(/(.{1,8})/g)
          ?.map(hex => parseInt(hex, 16)) || [];
      feedPrice = feedPrice.slice(0, numberOfFeeds);
      feedPrice = padEndArray(feedPrice, numberOfFeeds, 0);
      feedPrice.forEach((price, i) => feedPrices[i].push(toBN(price)));
    });

    return orderedPriceFeeds.map((feed, i) =>
      calculateResultsForFeed(voters, feedPrices[i], weights, feed!.getFeedInfo())
    );
  }

  async tryFinalizeOnceSignaturesReceived(epochId: number) {
    this.indexer.on(Received.Signature, this.signatureListener); // Will atempt to finalize once enough signatures are received.
    await this.processNewBlocks();
    await this.awaitFinalization(epochId);
    this.indexer.off(Received.Signature, this.signatureListener);
  }

  private async awaitFinalization(epochId: number) {
    while (!this.indexer.getFinalize(epochId)) {
      this.logger.debug(`Epoch ${epochId} not finalized, keep processing new blocks`);
      await sleepFor(BLOCK_PROCESSING_INTERVAL_MS);
      await this.processNewBlocks();
    }
    this.logger.debug(`Epoch ${epochId} finalized, continue.`);
  }

  /**
   * Once sufficient voter weight in received signatures is observed, will call finalize.
   * @returns true if enough signatures were found and finalization was attempted.
   */
  private async checkSignaturesAndTryFinalize(epochId: number): Promise<boolean> {
    if (epochId! in this.priceEpochResults) {
      throw Error(`Invalid state: trying to finalize ${epochId}, but results not yet computed.`);
    }

    const signatureByVoter = this.indexer.getSignatures(epochId)!;
    const rewardEpoch = this.epochs.rewardEpochIdForPriceEpochId(epochId);
    const weightThreshold = await this.provider.thresholdForRewardEpoch(rewardEpoch);
    const voterWeights = this.eligibleVoterWeights.get(rewardEpoch)!;

    let totalWeight = toBN(0);
    for (const [voter, [signature, _time]] of signatureByVoter) {
      const weight = voterWeights.get(voter)!;
      totalWeight = totalWeight.add(weight);
      if (totalWeight.gt(weightThreshold)) {
        this.logger.debug(
          `Weight threshold reached for ${
            signature.epochId
          }: ${totalWeight.toString()} >= ${weightThreshold.toString()}!, calling finalize with ${
            signatureByVoter.size
          } signatures`
        );

        this.indexer.off(Received.Signature, this.signatureListener);
        await this.tryFinalizeEpoch(signature.epochId);
        return true;
      }
    }
    return false;
  }

  private async onRewardOffers(priceEpoch: number, offers: RewardOffered[]) {
    const currentRewardEpochId = this.epochs.rewardEpochIdForPriceEpochId(priceEpoch);
    const nextRewardEpoch = currentRewardEpochId + 1;
    this.logger.debug(`Got reward offers for price epoch ${priceEpoch}, setting for ${nextRewardEpoch}`);
    if (offers && offers.length > 0) {
      if (this.rewardEpochOffersClosed.get(nextRewardEpoch)) {
        this.logger.error("Reward epoch is closed");
        return;
      }
    }
    const offersInEpoch = this.rewardEpochOffers.get(nextRewardEpoch) ?? [];
    this.rewardEpochOffers.set(nextRewardEpoch, offersInEpoch);
    for (const offer of offers) {
      offersInEpoch.push(offer);
    }
    this.logger.debug(`Set reward offers for reward epoch ${nextRewardEpoch}`);
  }

  // Encoding of signed result
  // [4 epochId][32-byte merkle root][4-byte price sequence]
  private calculateRevealers(priceEpochId: number): RevealResult {
    const rewardEpochId = this.epochs.rewardEpochIdForPriceEpochId(priceEpochId);
    const commits = this.indexer.getCommits(priceEpochId);
    const reveals = this.indexer.getReveals(priceEpochId);

    if (!commits || !reveals) {
      // TODO: check if this is correct
      throw new Error("Commits or reveals not found");
    }

    const eligibleCommitters = [...commits.keys()]
      .map(sender => sender.toLowerCase())
      .filter(voter => this.eligibleVoterWeights.get(rewardEpochId)?.has(voter.toLowerCase())!);
    const revealed = eligibleCommitters.filter(sender => {
      const revealData = reveals!.get(sender);
      if (!revealData) {
        return false;
      }
      const commitHash = this.indexer.getCommits(priceEpochId)?.get(sender);
      return commitHash === hashForCommit(sender, revealData.random, revealData.merkleRoot, revealData.prices);
    });
    const failedCommit = [...this.eligibleVoterWeights.get(rewardEpochId)?.keys()!].filter(
      voter => !revealed.includes(voter.toLowerCase())
    );
    const revealedSet = new Set<string>(revealed);
    const committedFailedReveal = eligibleCommitters.filter(voter => !revealedSet.has(voter.toLowerCase()));
    const revealedRandoms = revealed.map(voter => reveals!.get(voter.toLowerCase())!.random);
    return {
      revealed,
      failedCommit,
      committedFailedReveal,
      revealedRandoms,
    } as RevealResult;
  }
}<|MERGE_RESOLUTION|>--- conflicted
+++ resolved
@@ -40,11 +40,8 @@
 const EPOCH_BYTES = 4;
 const PRICE_BYTES = 4;
 const NON_EXISTENT_PRICE = 0;
-<<<<<<< HEAD
 const MAX_ASYNCHRONOUS_BLOCK_REQUESTS = 100;
-=======
 const BLOCK_PROCESSING_INTERVAL_MS = 500;
->>>>>>> 1ba7482f
 
 function padEndArray(array: any[], minLength: number, fillValue: any = undefined) {
   return Object.assign(new Array(minLength).fill(fillValue), array);
@@ -138,10 +135,9 @@
    */
   async processNewBlocks() {
     const currentBlockNumber = await this.provider.getBlockNumber();
-<<<<<<< HEAD
-    let numBlocks = currentBlockNumber - this.lastProcessedBlockNumber;
-    let numRequestRepeats = Math.ceil(numBlocks / MAX_ASYNCHRONOUS_BLOCK_REQUESTS);
-    let blockPromisesLen = Math.min(numBlocks, MAX_ASYNCHRONOUS_BLOCK_REQUESTS);
+    const numBlocks = currentBlockNumber - this.lastProcessedBlockNumber;
+    const numRequestRepeats = Math.ceil(numBlocks / MAX_ASYNCHRONOUS_BLOCK_REQUESTS);
+    const blockPromisesLen = Math.min(numBlocks, MAX_ASYNCHRONOUS_BLOCK_REQUESTS);
     let blockPromises: Promise<Promise<BlockData>>[] = Array(blockPromisesLen);
     for (let i = 0; i < numRequestRepeats; i++) {
       let j: number = 0;
@@ -159,14 +155,6 @@
         this.lastProcessedBlockNumber++;
         j++;
       }
-=======
-    while (this.lastProcessedBlockNumber < currentBlockNumber) {
-      const block = await retry(async () => {
-        return await this.provider.getBlock(this.lastProcessedBlockNumber + 1);
-      });
-      await this.indexer.processBlock(block);
-      this.lastProcessedBlockNumber++;
->>>>>>> 1ba7482f
     }
   }
 
@@ -349,21 +337,10 @@
         } as BareSignature;
       });
     try {
-<<<<<<< HEAD
-      const id = Web3.utils.randomHex(8);
-      this.logger.debug(`[${this.address.slice(0, 4)}] Trying to finalize ${id}`);
-      const result = await this.provider.finalize(epochId, mySignatureHash, signatures);
-      this.logger.debug(
-        `[${this.address.slice(0, 4)}] Finalization response ${id}: ${result}, epoch ${epochId}, sig count ${
-          signatures.length
-        }`
-      );
-=======
-      await this.provider.finalize(epochId, mySignatureHash, signatures);
+      let result = await this.provider.finalize(epochId, mySignatureHash, signatures);
       // TODO: Finalization transaction executed succesfully, but we should check for MerkleRootConfirmed event
       //       to make sure it was recorded in the smart contract.
-      this.logger.info(`Successfully submitted finalization transaction for epoch ${epochId}.`);
->>>>>>> 1ba7482f
+      this.logger.info(`Successfully submitted finalization transaction for epoch ${epochId}. Result: ${result}`);
     } catch (e) {
       this.logger.info(`Failed to submit finalization transaction: ${e}`);
     }
