import { RewardEpochStarted } from "../events";
import { EpochSettings } from "../utils/EpochSettings";
import { isValidContractAddress } from "../utils/voting-utils";
<<<<<<< HEAD
import { NetworkContractAddresses } from "./contracts";
=======
import { Address } from "../voting-types";

interface FlareSystemsManagerDefinition {
  name: "FlareSystemsManager";
  address: Address;
}

interface FtsoRewardOffersManagerDefinition {
  name: "FtsoRewardOffersManager";
  address: Address;
}

interface RewardManagerDefinition {
  name: "RewardManager";
  address: Address;
}

interface SubmissionDefinition {
  name: "Submission";
  address: Address;
}

interface RelayDefinition {
  name: "Relay";
  address: Address;
}

interface FlareSystemsCalculatorDefinition {
  name: "FlareSystemsCalculator";
  address: Address;
}

interface VoterRegistryDefinition {
  name: "VoterRegistry";
  address: Address;
}

interface FtsoMerkleStructsDefinition {
  name: "FtsoMerkleStructs";
  address: Address;
}

interface ProtocolMerkleStructsDefinition {
  name: "ProtocolMerkleStructs";
  address: Address;
}

export type ContractDefinitions =
  | FlareSystemsManagerDefinition
  | FtsoRewardOffersManagerDefinition
  | RewardManagerDefinition
  | SubmissionDefinition
  | RelayDefinition
  | FlareSystemsCalculatorDefinition
  | VoterRegistryDefinition
  | ProtocolMerkleStructsDefinition
  | FtsoMerkleStructsDefinition;

export type ContractDefinitionsNames =
  | FlareSystemsManagerDefinition["name"]
  | FtsoRewardOffersManagerDefinition["name"]
  | RewardManagerDefinition["name"]
  | SubmissionDefinition["name"]
  | RelayDefinition["name"]
  | FlareSystemsCalculatorDefinition["name"]
  | VoterRegistryDefinition["name"]
  | ProtocolMerkleStructsDefinition["name"]
  | FtsoMerkleStructsDefinition["name"];

export enum ContractMethodNames {
  submit1 = "submit1",
  submit2 = "submit2",
  submit3 = "submit3",
  submitSignatures = "submitSignatures",
  relay = "relay",

  // Struct definitions helper methods (to extract abis)
  // FTSO merkle tree node definitions
  feedStruct = "feedStruct",
  randomStruct = "randomStruct",
  feedWithProofStruct = "feedWithProofStruct",

  // Rewarding definitions
  rewardClaimStruct = "rewardClaimStruct",
  rewardClaimWithProofStruct = "rewardClaimWithProofStruct",
}

export interface NetworkContractAddresses {
  FlareSystemsManager: FlareSystemsManagerDefinition;
  FtsoRewardOffersManager: FtsoRewardOffersManagerDefinition;
  RewardManager: RewardManagerDefinition;
  Submission: SubmissionDefinition;
  Relay: RelayDefinition;
  FlareSystemsCalculator: FlareSystemsCalculatorDefinition;
  VoterRegistry: VoterRegistryDefinition;
  FtsoMerkleStructs: FtsoMerkleStructsDefinition;
  ProtocolMerkleStructs: ProtocolMerkleStructsDefinition;
}
>>>>>>> 289ee1ce

const TEST_CONFIG: NetworkContractAddresses = {
  FlareSystemsManager: { name: "FlareSystemsManager", address: "0xa4bcDF64Cdd5451b6ac3743B414124A6299B65FF" },
  FtsoRewardOffersManager: { name: "FtsoRewardOffersManager", address: "0x8456161947DFc1fC159A0B26c025cD2b4bba0c3e" },
  RewardManager: { name: "RewardManager", address: "0x22474D350EC2dA53D717E30b96e9a2B7628Ede5b" },
  Submission: { name: "Submission", address: "0x18b9306737eaf6E8FC8e737F488a1AE077b18053" },
  Relay: { name: "Relay", address: "0x5A0773Ff307Bf7C71a832dBB5312237fD3437f9F" },
  FlareSystemsCalculator: { name: "FlareSystemsCalculator", address: "0x58F132FBB86E21545A4Bace3C19f1C05d86d7A22" },
  VoterRegistry: { name: "VoterRegistry", address: "0xB00cC45B4a7d3e1FEE684cFc4417998A1c183e6d" },
  FtsoMerkleStructs: { name: "FtsoMerkleStructs", address: "" },
  ProtocolMerkleStructs: { name: "ProtocolMerkleStructs", address: "" },
};

export type networks = "local-test" | "from-env" | "coston2";

const configs = () => {
  const network = process.env.NETWORK as networks;
  switch (network) {
    case "local-test":
    case "coston2":
      return TEST_CONFIG;
    case "from-env": {
      console.log(
        `Loading contract addresses from environment variables, as specified in .env NETWORK: ${process.env.NETWORK}`
      );
      if (
        !process.env.FTSO_CA_FTSO_SYSTEMS_MANAGER_ADDRESS ||
        !isValidContractAddress(process.env.FTSO_CA_FTSO_SYSTEMS_MANAGER_ADDRESS)
      )
        throw new Error("FTSO_CA_FTSO_SYSTEMS_MANAGER_ADDRESS value is not valid contract address");
      if (
        !process.env.FTSO_CA_FTSO_REWARD_OFFERS_MANAGER_ADDRESS ||
        !isValidContractAddress(process.env.FTSO_CA_FTSO_REWARD_OFFERS_MANAGER_ADDRESS)
      )
        throw new Error("FTSO_CA_FTSO_REWARD_OFFERS_MANAGER_ADDRESS value is not valid contract address");
      if (
        !process.env.FTSO_CA_REWARD_MANAGER_ADDRESS ||
        !isValidContractAddress(process.env.FTSO_CA_REWARD_MANAGER_ADDRESS)
      )
        throw new Error("FTSO_CA_REWARD_MANAGER_ADDRESS value is not valid contract address");
      if (!process.env.FTSO_CA_SUBMISSION_ADDRESS || !isValidContractAddress(process.env.FTSO_CA_SUBMISSION_ADDRESS))
        throw new Error("FTSO_CA_SUBMISSION_ADDRESS value is not valid contract address");
      if (!process.env.FTSO_CA_RELAY_ADDRESS || !isValidContractAddress(process.env.FTSO_CA_RELAY_ADDRESS))
        throw new Error("FTSO_CA_RELAY_ADDRESS value is not valid contract address");
      if (
        !process.env.FTSO_CA_FLARE_SYSTEMS_CALCULATOR_ADDRESS ||
        !isValidContractAddress(process.env.FTSO_CA_FLARE_SYSTEMS_CALCULATOR_ADDRESS)
      )
        throw new Error("FTSO_CA_FLARE_SYSTEMS_CALCULATOR_ADDRESS value is not valid contract address");
      if (
        !process.env.FTSO_CA_VOTER_REGISTRY_ADDRESS ||
        !isValidContractAddress(process.env.FTSO_CA_VOTER_REGISTRY_ADDRESS)
      )
        throw new Error("FTSO_CA_VOTER_REGISTRY_ADDRESS value is not valid contract address");
      const CONTRACT_CONFIG: NetworkContractAddresses = {
        FlareSystemsManager: { name: "FlareSystemsManager", address: process.env.FTSO_CA_FTSO_SYSTEMS_MANAGER_ADDRESS },
        FtsoRewardOffersManager: {
          name: "FtsoRewardOffersManager",
          address: process.env.FTSO_CA_FTSO_REWARD_OFFERS_MANAGER_ADDRESS,
        },
        RewardManager: { name: "RewardManager", address: process.env.FTSO_CA_REWARD_MANAGER_ADDRESS },
        Submission: { name: "Submission", address: process.env.FTSO_CA_SUBMISSION_ADDRESS },
        Relay: { name: "Relay", address: process.env.FTSO_CA_RELAY_ADDRESS },
        FlareSystemsCalculator: {
          name: "FlareSystemsCalculator",
          address: process.env.FTSO_CA_FLARE_SYSTEMS_CALCULATOR_ADDRESS,
        },
        VoterRegistry: { name: "VoterRegistry", address: process.env.FTSO_CA_VOTER_REGISTRY_ADDRESS },
        FtsoMerkleStructs: { name: "FtsoMerkleStructs", address: "" },
        ProtocolMerkleStructs: { name: "ProtocolMerkleStructs", address: "" },
      };
      return CONTRACT_CONFIG;
    }
    default:
      // Ensure exhaustive checking
      // eslint-disable-next-line @typescript-eslint/no-empty-function, @typescript-eslint/no-unused-vars
      ((_: never): void => {})(network);
  }
};

export const CONTRACTS = configs();

export const ZERO_BYTES32 = "0x0000000000000000000000000000000000000000000000000000000000000000";
export const ZERO_ADDRESS = "0x0000000000000000000000000000000000000000";

// State names in indexer database
export const LAST_CHAIN_INDEX_STATE = "last_chain_block";
export const LAST_DATABASE_INDEX_STATE = "last_database_block";
export const FIRST_DATABASE_INDEX_STATE = "first_database_block";

const ftso2ProtocolId = () => {
  switch (process.env.NETWORK) {
    case "local-test":
    default:
      return 100;
  }
};

// Protocol id for FTSO2
export const FTSO2_PROTOCOL_ID = ftso2ProtocolId();

const epochSettings = () => {
  const network = process.env.NETWORK as networks;
  switch (network) {
    case "from-env":
      return new EpochSettings(
        Number(process.env.ES_FIRST_VOTING_ROUND_START_TS),
        Number(process.env.ES_VOTING_EPOCH_DURATION_SECONDS),
        Number(process.env.ES_FIRST_REWARD_EPOCH_START_VOTING_ROUND_ID),
        Number(process.env.ES_REWARD_EPOCH_DURATION_IN_VOTING_EPOCHS),
        Number(process.env.FTSO_REVEAL_DEADLINE_SECONDS)
      );
    case "coston2":
    case "local-test":
    default:
      return new EpochSettings(
        1707110090, // ES_FIRST_VOTING_ROUND_START_TS
        20, //ES_VOTING_EPOCH_DURATION_SECONDS
        1000, //ES_FIRST_REWARD_EPOCH_START_VOTING_ROUND_ID
        5, //ES_REWARD_EPOCH_DURATION_IN_VOTING_EPOCHS
        10 //FTSO_REVEAL_DEADLINE_SECONDS
      );
  }
};

const constantEpochSettings = epochSettings();
export const EPOCH_SETTINGS = () => {
  const network = process.env.NETWORK as networks;
  if (network === "from-env") {
    return epochSettings();
  }
  return constantEpochSettings;
};

const randomGenerationBenchingWindow = () => {
  switch (process.env.NETWORK) {
    case "from-env": {
      if (!process.env.RANDOM_GENERATION_BENCHING_WINDOW) {
        throw new Error("RANDOM_GENERATION_BENCHING_WINDOW value is not provided");
      }
      try {
        const num = parseInt(process.env.RANDOM_GENERATION_BENCHING_WINDOW);
        if (num >= 0) {
          return num;
        }
        throw new Error("RANDOM_GENERATION_BENCHING_WINDOW must be a non negative integer");
      } catch {
        throw new Error("RANDOM_GENERATION_BENCHING_WINDOW must be an integer");
      }
    }
    case "local-test":
    default:
      return 50;
  }
};

const constantRandomGenerationBenchingWindow = randomGenerationBenchingWindow();

export const RANDOM_GENERATION_BENCHING_WINDOW = () => {
  if (process.env.NETWORK === "from-env") {
    return randomGenerationBenchingWindow();
  }
  return constantRandomGenerationBenchingWindow;
};

const initialRewardEpochId = () => {
  switch (process.env.NETWORK) {
    case "from-env": {
      if (!process.env.INITIAL_REWARD_EPOCH_ID) {
        throw new Error("INITIAL_REWARD_EPOCH_ID value is not provided");
      }
      return parseInt(process.env.INITIAL_REWARD_EPOCH_ID);
    }
    case "local-test":
    default:
      return 0;
  }
};

export const INITIAL_REWARD_EPOCH_ID = initialRewardEpochId();

const burnAddress = () => {
  switch (process.env.NETWORK) {
    case "local-test":
    default:
      return "0x000000000000000000000000000000000000dEaD";
  }
};

export const BURN_ADDRESS = burnAddress();

/**
 * The number of additional voting rounds for performing queries for signature and finalization data.
 * If value is 0, then for votingRoundId the original window is from the end of reveals to the end
 * of the voting epoch votingRoundId. If value is bigger, it extends to ends of the next epochs accordingly.
 */
const additionalRewardFinalizationWindows = () => {
  switch (process.env.NETWORK) {
    case "local-test":
    default:
      return 0;
  }
};

export const ADDITIONAL_REWARDED_FINALIZATION_WINDOWS = additionalRewardFinalizationWindows();

<<<<<<< HEAD
export const GENESIS_REWARD_EPOCH_START_EVENT = () => {
  const result: RewardEpochStarted = {
    rewardEpochId: 0,
    timestamp: EPOCH_SETTINGS().expectedRewardEpochStartTimeSec(0),
    startVotingRoundId: EPOCH_SETTINGS().expectedFirstVotingRoundForRewardEpoch(0),
  };
  return result;
};

/////////////// REWARDING CONSTANTS ////////////////////

function extractIntegerNonNegativeValueFromEnv(envVar: string): number {
  if (!process.env[envVar]) {
    throw new Error(`${envVar} value is not provided`);
  }
  try {
    const num = parseInt(process.env[envVar]);
    if (num >= 0) {
      return num;
    }
    throw new Error(`${envVar} must be a non negative integer`);
  } catch {
    throw new Error(`${envVar} must be an integer`);
  }
}

function extractBigIntNonNegativeValueFromEnv(envVar: string): bigint {
  if (!process.env[envVar]) {
    throw new Error(`${envVar} value is not provided`);
  }
  try {
    const num = BigInt(process.env[envVar]);
    if (num >= 0) {
      return num;
    }
    throw new Error(`${envVar} must be a non negative integer`);
  } catch {
    throw new Error(`${envVar} must be an integer`);
  }
}

/**
 * Penalty factor for reveal withdrawal. Given a weight relative share of a partial reward offer's amount
 * the value is multiplied by this factor to get the penalty amount.
 */
const penaltyFactor = () => {
  switch (process.env.NETWORK) {
    case "from-env":
      return extractBigIntNonNegativeValueFromEnv("PENALTY_FACTOR");
    case "local-test":
    default:
      return 30n;
  }
};

const constantPenaltyFactor = penaltyFactor();

export const PENALTY_FACTOR = () => {
  if (process.env.NETWORK === "from-env") {
    return penaltyFactor();
  }
  return constantPenaltyFactor;
};

/**
 * Grace period for signature submission starts immediately after the reveal deadline and lasts for this duration.
 * In this period signatures by voters are rewarded even if finalization comes earlier. Namely,
 * the signatures are rewarded if they are deposited before the timestamp of the first successful finalization.
 */
const gracePeriodForSignaturesDurationSec = () => {
  switch (process.env.NETWORK) {
    case "from-env":
      return extractIntegerNonNegativeValueFromEnv("GRACE_PERIOD_FOR_SIGNATURES_DURATION_SEC");
    case "local-test":
    default:
      return 10; // 10 seconds
  }
};

const constantGracePeriodForSignaturesDurationSec = gracePeriodForSignaturesDurationSec();

export const GRACE_PERIOD_FOR_SIGNATURES_DURATION_SEC = () => {
  if (process.env.NETWORK === "from-env") {
    return gracePeriodForSignaturesDurationSec();
  }
  return constantGracePeriodForSignaturesDurationSec;
};

/**
 * Grace period for finalization submission starts immediately after the reveal deadline and lasts for this duration.
 * If selected voters submit or try to submit a correct finalization in this period, they are rewarded.
 * Selection of voters is done pseudo-randomly based on the hash of the voting round id and the protocol id.
 * See class RandomVoterSelector for more details.
 */

const gracePeriodForFinalizationDurationSec = () => {
  switch (process.env.NETWORK) {
    case "from-env":
      return extractIntegerNonNegativeValueFromEnv("GRACE_PERIOD_FOR_FINALIZATION_DURATION_SEC");
    case "local-test":
    default:
      return 20; // seconds
  }
};

const constantGracePeriodForFinalizationDurationSec = gracePeriodForFinalizationDurationSec();

export const GRACE_PERIOD_FOR_FINALIZATION_DURATION_SEC = () => {
  if (process.env.NETWORK === "from-env") {
    return gracePeriodForFinalizationDurationSec();
  }
  return constantGracePeriodForFinalizationDurationSec;
};

/**
 * Price epoch reward offers are divided into three parts:
 * - 10% for finalizers
 * - 10% for signers
 * - 80%  + remainder for the median calculation results.
 * The constants below define the percentage of the reward that is distributed to the finalizers and signers.
 */
export const SIGNING_BIPS = () => 1000n;
export const FINALIZATION_BIPS = () => 1000n;

/**
 * BIPS and PPM total values.
 */
export const TOTAL_BIPS = 10000n;
export const TOTAL_PPM = 1000000n;

/**
 * In case less then certain percentage of the total weight of the voting weight deposits signatures for a single hash,
 * in the signature rewarding window, the signatures are not rewarded.
 * In case that exactly the same weight is deposited in the signature rewarding window, for multiple hashes (e.g. 2 hashes),
 * both get reward.
 */
const minimalRewardedNonConsensusDepositedSignaturesPerHashBips = () => {
  switch (process.env.NETWORK) {
    case "from-env":
      return extractIntegerNonNegativeValueFromEnv("MINIMAL_REWARDED_NON_CONSENSUS_DEPOSITED_SIGNATURES_PER_HASH_BIPS");
    case "local-test":
    default:
      return 3000;
  }
};

const constantMinimalRewardedNonConsensusDepositedSignaturesPerHashBips =
  minimalRewardedNonConsensusDepositedSignaturesPerHashBips();

export const MINIMAL_REWARDED_NON_CONSENSUS_DEPOSITED_SIGNATURES_PER_HASH_BIPS = () => {
  if (process.env.NETWORK === "from-env") {
    return minimalRewardedNonConsensusDepositedSignaturesPerHashBips();
  }
  return constantMinimalRewardedNonConsensusDepositedSignaturesPerHashBips;
};

/**
 * The share of weight that gets randomly selected for finalization reward.
 */
const finalizationVoterSelectionThresholdWeightBips = () => {
  switch (process.env.NETWORK) {
    case "from-env":
      return extractIntegerNonNegativeValueFromEnv("FINALIZATION_VOTER_SELECTION_THRESHOLD_WEIGHT_BIPS");
    case "local-test":
    default:
      return 500;
  }
};

const constantFinalizationVoterSelectionThresholdWeightBips = finalizationVoterSelectionThresholdWeightBips();

export const FINALIZATION_VOTER_SELECTION_THRESHOLD_WEIGHT_BIPS = () => {
  if (process.env.NETWORK === "from-env") {
    return finalizationVoterSelectionThresholdWeightBips();
  }
  return constantFinalizationVoterSelectionThresholdWeightBips;
};

/**
 * For signing and finalization rewards in grace period delegation fee is used.
 * In future mirrored staking fee will be used. Since a malicious voter could still have stake in the system
 * while changing the delegation fee and stakers are locked into the stake, the cap is the protection
 * against the malicious behavior.
 */
export const CAPPED_STAKING_FEE_BIPS = 2000;

export const CALCULATIONS_FOLDER = () => "calculations";
=======
export const GENESIS_REWARD_EPOCH_START_EVENT: RewardEpochStarted = {
  rewardEpochId: INITIAL_REWARD_EPOCH_ID,
  timestamp: EPOCH_SETTINGS.expectedRewardEpochStartTimeSec(INITIAL_REWARD_EPOCH_ID),
  startVotingRoundId: EPOCH_SETTINGS.expectedFirstVotingRoundForRewardEpoch(INITIAL_REWARD_EPOCH_ID),
};
>>>>>>> 289ee1ce
<|MERGE_RESOLUTION|>--- conflicted
+++ resolved
@@ -1,108 +1,7 @@
 import { RewardEpochStarted } from "../events";
 import { EpochSettings } from "../utils/EpochSettings";
 import { isValidContractAddress } from "../utils/voting-utils";
-<<<<<<< HEAD
 import { NetworkContractAddresses } from "./contracts";
-=======
-import { Address } from "../voting-types";
-
-interface FlareSystemsManagerDefinition {
-  name: "FlareSystemsManager";
-  address: Address;
-}
-
-interface FtsoRewardOffersManagerDefinition {
-  name: "FtsoRewardOffersManager";
-  address: Address;
-}
-
-interface RewardManagerDefinition {
-  name: "RewardManager";
-  address: Address;
-}
-
-interface SubmissionDefinition {
-  name: "Submission";
-  address: Address;
-}
-
-interface RelayDefinition {
-  name: "Relay";
-  address: Address;
-}
-
-interface FlareSystemsCalculatorDefinition {
-  name: "FlareSystemsCalculator";
-  address: Address;
-}
-
-interface VoterRegistryDefinition {
-  name: "VoterRegistry";
-  address: Address;
-}
-
-interface FtsoMerkleStructsDefinition {
-  name: "FtsoMerkleStructs";
-  address: Address;
-}
-
-interface ProtocolMerkleStructsDefinition {
-  name: "ProtocolMerkleStructs";
-  address: Address;
-}
-
-export type ContractDefinitions =
-  | FlareSystemsManagerDefinition
-  | FtsoRewardOffersManagerDefinition
-  | RewardManagerDefinition
-  | SubmissionDefinition
-  | RelayDefinition
-  | FlareSystemsCalculatorDefinition
-  | VoterRegistryDefinition
-  | ProtocolMerkleStructsDefinition
-  | FtsoMerkleStructsDefinition;
-
-export type ContractDefinitionsNames =
-  | FlareSystemsManagerDefinition["name"]
-  | FtsoRewardOffersManagerDefinition["name"]
-  | RewardManagerDefinition["name"]
-  | SubmissionDefinition["name"]
-  | RelayDefinition["name"]
-  | FlareSystemsCalculatorDefinition["name"]
-  | VoterRegistryDefinition["name"]
-  | ProtocolMerkleStructsDefinition["name"]
-  | FtsoMerkleStructsDefinition["name"];
-
-export enum ContractMethodNames {
-  submit1 = "submit1",
-  submit2 = "submit2",
-  submit3 = "submit3",
-  submitSignatures = "submitSignatures",
-  relay = "relay",
-
-  // Struct definitions helper methods (to extract abis)
-  // FTSO merkle tree node definitions
-  feedStruct = "feedStruct",
-  randomStruct = "randomStruct",
-  feedWithProofStruct = "feedWithProofStruct",
-
-  // Rewarding definitions
-  rewardClaimStruct = "rewardClaimStruct",
-  rewardClaimWithProofStruct = "rewardClaimWithProofStruct",
-}
-
-export interface NetworkContractAddresses {
-  FlareSystemsManager: FlareSystemsManagerDefinition;
-  FtsoRewardOffersManager: FtsoRewardOffersManagerDefinition;
-  RewardManager: RewardManagerDefinition;
-  Submission: SubmissionDefinition;
-  Relay: RelayDefinition;
-  FlareSystemsCalculator: FlareSystemsCalculatorDefinition;
-  VoterRegistry: VoterRegistryDefinition;
-  FtsoMerkleStructs: FtsoMerkleStructsDefinition;
-  ProtocolMerkleStructs: ProtocolMerkleStructsDefinition;
-}
->>>>>>> 289ee1ce
 
 const TEST_CONFIG: NetworkContractAddresses = {
   FlareSystemsManager: { name: "FlareSystemsManager", address: "0xa4bcDF64Cdd5451b6ac3743B414124A6299B65FF" },
@@ -309,12 +208,11 @@
 
 export const ADDITIONAL_REWARDED_FINALIZATION_WINDOWS = additionalRewardFinalizationWindows();
 
-<<<<<<< HEAD
 export const GENESIS_REWARD_EPOCH_START_EVENT = () => {
   const result: RewardEpochStarted = {
-    rewardEpochId: 0,
-    timestamp: EPOCH_SETTINGS().expectedRewardEpochStartTimeSec(0),
-    startVotingRoundId: EPOCH_SETTINGS().expectedFirstVotingRoundForRewardEpoch(0),
+    rewardEpochId: INITIAL_REWARD_EPOCH_ID,
+    timestamp: EPOCH_SETTINGS().expectedRewardEpochStartTimeSec(INITIAL_REWARD_EPOCH_ID),
+    startVotingRoundId: EPOCH_SETTINGS().expectedFirstVotingRoundForRewardEpoch(INITIAL_REWARD_EPOCH_ID),
   };
   return result;
 };
@@ -496,11 +394,4 @@
  */
 export const CAPPED_STAKING_FEE_BIPS = 2000;
 
-export const CALCULATIONS_FOLDER = () => "calculations";
-=======
-export const GENESIS_REWARD_EPOCH_START_EVENT: RewardEpochStarted = {
-  rewardEpochId: INITIAL_REWARD_EPOCH_ID,
-  timestamp: EPOCH_SETTINGS.expectedRewardEpochStartTimeSec(INITIAL_REWARD_EPOCH_ID),
-  startVotingRoundId: EPOCH_SETTINGS.expectedFirstVotingRoundForRewardEpoch(INITIAL_REWARD_EPOCH_ID),
-};
->>>>>>> 289ee1ce
+export const CALCULATIONS_FOLDER = () => "calculations";