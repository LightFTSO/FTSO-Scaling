--- conflicted
+++ resolved
@@ -1,9 +1,6 @@
 import { RewardEpochStarted } from "../events";
 import { EpochSettings } from "../utils/EpochSettings";
 import { isValidContractAddress } from "../utils/voting-utils";
-<<<<<<< HEAD
-import { NetworkContractAddresses } from "./contracts";
-=======
 import { Address } from "../voting-types";
 
 interface FlareSystemsManagerDefinition {
@@ -90,7 +87,6 @@
   FtsoMerkleStructs: FtsoMerkleStructsDefinition;
   ProtocolMerkleStructs: ProtocolMerkleStructsDefinition;
 }
->>>>>>> 2282481e
 
 const TEST_CONFIG: NetworkContractAddresses = {
   FlareSystemsManager: { name: "FlareSystemsManager", address: "0xa4bcDF64Cdd5451b6ac3743B414124A6299B65FF" },
