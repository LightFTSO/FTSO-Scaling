--- conflicted
+++ resolved
@@ -113,15 +113,10 @@
         status: mappingsResponse.status,
       };
     }
-<<<<<<< HEAD
     const commits = mappingsResponse.data.votingRoundIdToCommits.get(votingRoundId) || [];
     const reveals = mappingsResponse.data.votingRoundIdToReveals.get(votingRoundId) || [];
-=======
-    const commits = mappingsResponse.data.votingRoundIdToCommits.get(votingRoundId);
-    const reveals = mappingsResponse.data.votingRoundIdToReveals.get(votingRoundId);
-    this.logger.debug(`Commits for voting round ${votingRoundId}: ${JSON.stringify(commits)}`);
-    this.logger.debug(`Reveals for voting round ${votingRoundId}: ${JSON.stringify(reveals)}`);
->>>>>>> 9c09dfa2
+    // this.logger.debug(`Commits for voting round ${votingRoundId}: ${JSON.stringify(commits)}`);
+    // this.logger.debug(`Reveals for voting round ${votingRoundId}: ${JSON.stringify(reveals)}`);
 
     const rewardEpoch = await this.rewardEpochManager.getRewardEpochForVotingEpochId(votingRoundId);
     if (!rewardEpoch) {
@@ -144,7 +139,7 @@
       randomGenerationBenchingWindow,
       this.rewardEpochManager
     );
-    this.logger.debug(`Valid reveals from: ${JSON.stringify(Array.from(partialData.validEligibleReveals.keys()))}`);
+    // this.logger.debug(`Valid reveals from: ${JSON.stringify(Array.from(partialData.validEligibleReveals.keys()))}`);
     return {
       status: mappingsResponse.status,
       data: {
