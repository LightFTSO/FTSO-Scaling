import { FullVoterRegistrationInfo, RandomAcquisitionStarted, RewardEpochStarted, RewardOffers, SigningPolicyInitialized, VotePowerBlockSelected } from "./events";
import { rewardEpochFeedSequence } from "./ftso-calculation-logic";
import { Address, Feed, RewardEpochId, VotingEpochId } from "./voting-types";

export interface VoterWeights {
   readonly submitAddress: string;
   readonly delegationAddress: string;
   readonly delegationWeight: bigint;
   readonly cappedDelegationWeight: bigint;
   readonly feeBIPS: number;
   readonly nodeIDs: string[];
   readonly nodeWeights: bigint[];
}

export class RewardEpoch {
   // TODO: think through the mappings!!!

   readonly orderedVotersSubmissionAddresses: Address[] = [];

   public readonly rewardOffers: RewardOffers;
   public readonly signingPolicy: SigningPolicyInitialized;
   // delegationAddress => weight (capped WFLR)
   readonly delegationAddressToCappedWeight = new Map<Address, bigint>;
   // identifyingAddress => info
   // Only for voters in signing policy
   readonly voterToRegistrationInfo = new Map<Address, FullVoterRegistrationInfo>;
   // signingAddress => identifyingAddress
   readonly signingAddressToVoter = new Map<Address, Address>;
   // submittingAddress => identifyingAddress
   readonly submitterToVoter = new Map<Address, Address>;
   // delegateAddress => identifyingAddress
   readonly delegationAddressToVoter = new Map<Address, Address>;

   readonly submissionAddressToCappedWeight = new Map<Address, bigint>;
   readonly submissionAddressToVoterRegistrationInfo = new Map<Address, FullVoterRegistrationInfo>;

   private readonly _canonicalFeedOrder: Feed[]

   constructor(
      previousRewardEpochStartedEvent: RewardEpochStarted,
      randomAcquisitionStartedEvent: RandomAcquisitionStarted,
      rewardOffers: RewardOffers,
      votePowerBlockSelectedEvent: VotePowerBlockSelected,
      signingPolicyInitializedEvent: SigningPolicyInitialized,
      fullVoterRegistrationInfo: FullVoterRegistrationInfo[]
   ) {
      this.signingPolicy = signingPolicyInitializedEvent;

      ///////// Consistency checks /////////
      if (this.signingPolicy.rewardEpochId !== previousRewardEpochStartedEvent.rewardEpochId + 1) {
         throw new Error("Previous Reward Epoch Id is not correct");
      }
      if (this.signingPolicy.rewardEpochId !== randomAcquisitionStartedEvent.rewardEpochId) {
         throw new Error("Random Acquisition Reward Epoch Id is not correct");
      }
      for (let rewardOffer of rewardOffers.rewardOffers) {
         if (this.signingPolicy.rewardEpochId !== rewardOffer.rewardEpochId) {
            throw new Error("Reward Offer Reward Epoch Id is not correct");
         }
      }
      for (let inflationOffer of rewardOffers.inflationOffers) {
         if (this.signingPolicy.rewardEpochId !== inflationOffer.rewardEpochId) {
            throw new Error("Inflation Offer Reward Epoch Id is not correct");
         }
      }
      if (this.signingPolicy.rewardEpochId !== votePowerBlockSelectedEvent.rewardEpochId) {
         throw new Error("Vote Power Block Selected Reward Epoch Id is not correct");
      }
      for (let voterRegistration of fullVoterRegistrationInfo) {
         if (this.signingPolicy.rewardEpochId !== voterRegistration.voterRegistered.rewardEpochId) {
            throw new Error("Voter Registration Reward Epoch Id is not correct");
         }
         if (this.signingPolicy.rewardEpochId !== voterRegistration.voterRegistrationInfo.rewardEpochId) {
            throw new Error("Voter Registration Info Reward Epoch Id is not correct");
         }
      }

      ///////// Data initialization /////////
      this.rewardOffers = rewardOffers;
      this._canonicalFeedOrder = rewardEpochFeedSequence(rewardOffers);
      const tmpSigningAddressToVoter = new Map<Address, Address>();
      for (let voterRegistration of fullVoterRegistrationInfo) {
         this.voterToRegistrationInfo.set(voterRegistration.voterRegistered.voter, voterRegistration);
         tmpSigningAddressToVoter.set(voterRegistration.voterRegistered.signingPolicyAddress, voterRegistration.voterRegistered.voter);
      }
      for (let voterSigningAddress of signingPolicyInitializedEvent.voters) {
         if (!tmpSigningAddressToVoter.has(voterSigningAddress)) {
            throw new Error("Critical error: Voter in signing policy not found in voter registration info. This should never happen.");
         }
         let voter = tmpSigningAddressToVoter.get(voterSigningAddress)!
         this.signingAddressToVoter.set(voterSigningAddress, voter);
         const fullVoterRegistrationInfo = this.voterToRegistrationInfo.get(voter);
         if (!fullVoterRegistrationInfo) {
            throw new Error("Critical error: Voter in signing policy not found in voter registration info. This should never happen.");
         }
         this.delegationAddressToCappedWeight.set(fullVoterRegistrationInfo.voterRegistered.delegationAddress, fullVoterRegistrationInfo.voterRegistrationInfo.wNatCappedWeight);
         this.submitterToVoter.set(fullVoterRegistrationInfo.voterRegistered.submitAddress, voter);
         this.submissionAddressToCappedWeight.set(fullVoterRegistrationInfo.voterRegistered.submitAddress, fullVoterRegistrationInfo.voterRegistrationInfo.wNatCappedWeight);
         this.submissionAddressToVoterRegistrationInfo.set(fullVoterRegistrationInfo.voterRegistered.submitAddress, fullVoterRegistrationInfo);
         this.orderedVotersSubmissionAddresses.push(fullVoterRegistrationInfo.voterRegistered.submitAddress);
      }
   }

   get rewardEpochId(): RewardEpochId {
      return this.signingPolicy.rewardEpochId;
   }

   get startVotingRoundId(): VotingEpochId {
      return this.signingPolicy.startVotingRoundId;
   }

   /**
    * The canonical order of feeds for this reward epoch.
    * Note: consumer should not change the array in any way.
    */
   get canonicalFeedOrder(): Feed[] {
      return this._canonicalFeedOrder;
   }

   /**
    * Checks if the given address is a valid voter in this reward epoch.
    * @param submissionData 
    * @returns 
    */
   isEligibleVoterSubmissionAddress(submitAddress: Address): boolean {
      return this.submitterToVoter.has(submitAddress);
   }

   isEligibleSignerAddress(signerAddress: Address): boolean {
      return !!this.signingAddressToVoter.get(signerAddress);
   }

   /**
    * Returns weight for participation in median voting.
    * @param submissionAddress 
    * @returns 
    */
   ftsoMedianVotingWeight(submissionAddress: Address): bigint {
<<<<<<< HEAD
      if (this.isEligibleVoterSubmissionAddress(submissionAddress)) {
=======
      if(!this.isEligibleVoterSubmissionAddress(submissionAddress)) {
>>>>>>> 3441db4e
         throw new Error("Invalid submission address");
      }
      return this.submissionAddressToCappedWeight.get(submissionAddress)!;
   }

   ftsoRewardingWeight(submissionAddress: Address): bigint {
      return this.ftsoMedianVotingWeight(submissionAddress);
   }

   /**
    * Returns a map from submission address to voter weights information.
    * @returns 
    */
   getVoterWeights(): Map<Address, VoterWeights> {
      const result = new Map<Address, VoterWeights>();
      this.orderedVotersSubmissionAddresses.forEach(submissionAddress => {
         const voterRegistrationInfo = this.submissionAddressToVoterRegistrationInfo.get(submissionAddress)!;
         const voterWeights: VoterWeights = {
            submitAddress: voterRegistrationInfo.voterRegistered.submitAddress,
            delegationAddress: voterRegistrationInfo.voterRegistered.delegationAddress,
            delegationWeight: voterRegistrationInfo.voterRegistrationInfo.wNatWeight,
            cappedDelegationWeight: voterRegistrationInfo.voterRegistrationInfo.wNatCappedWeight,
            feeBIPS: voterRegistrationInfo.voterRegistrationInfo.delegationFeeBIPS,
            nodeIDs: voterRegistrationInfo.voterRegistrationInfo.nodeIds,
            nodeWeights: voterRegistrationInfo.voterRegistrationInfo.nodeWeights,
         }
         result.set(submissionAddress, voterWeights);
      });
      return result;
   }
}<|MERGE_RESOLUTION|>--- conflicted
+++ resolved
@@ -136,11 +136,7 @@
     * @returns 
     */
    ftsoMedianVotingWeight(submissionAddress: Address): bigint {
-<<<<<<< HEAD
-      if (this.isEligibleVoterSubmissionAddress(submissionAddress)) {
-=======
       if(!this.isEligibleVoterSubmissionAddress(submissionAddress)) {
->>>>>>> 3441db4e
          throw new Error("Invalid submission address");
       }
       return this.submissionAddressToCappedWeight.get(submissionAddress)!;
