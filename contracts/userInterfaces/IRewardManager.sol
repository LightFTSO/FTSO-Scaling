--- conflicted
+++ resolved
@@ -1,36 +1,6 @@
 // SPDX-License-Identifier: MIT
 pragma solidity 0.8.18;
 
-<<<<<<< HEAD
-abstract contract IRewardManager {
-    struct ClaimReward {
-        bytes32[] merkleProof;
-        ClaimRewardBody claimRewardBody;
-    }
-
-    struct ClaimRewardBody {
-        uint256 amount;
-        address currencyAddress; // 0 for native currency
-        address payable voterAddress;        
-        uint epochId;
-    }
-
-    /*
-     * TODO: Additional mechanism: include list of "lead providers" and "bandwidth", so that this offer
-     * is only distributed if the prices from these lead providers have a spread (percentage or maybe absolute value?)
-     * less than the bandwidth.  This means that each offer is treated as its own "pool" and the set of all offers
-     * doesn't aggregate.  Aggregation does happen when ClaimRewards are computed, though (in the client).
-     */
-    struct Offer {
-        uint256 amount;
-        address currencyAddress; // 0 for native currency
-        bytes4 quoteSymbol;
-        bytes4 offerSymbol;
-        address[] trustedProviders; // list of trusted providers
-        uint256 rewardBeltPPM;  // reward belt in PPM (parts per million) in relation to the median price of the trusted providers.
-        uint256 flrValue;
-    }
-=======
 struct ClaimReward {
     bytes32[] merkleProof;
     ClaimRewardBody claimRewardBody;
@@ -54,8 +24,10 @@
     address currencyAddress; // 0 for native currency
     bytes4 quoteSymbol;
     bytes4 offerSymbol;
+    address[] trustedProviders; // list of trusted providers
+    uint256 rewardBeltPPM;  // reward belt in PPM (parts per million) in relation to the median price of the trusted providers.
+    uint256 flrValue;
 }
->>>>>>> 413359c9
 
 abstract contract IRewardManager {
     function setVoting(address votingContract) external virtual;
